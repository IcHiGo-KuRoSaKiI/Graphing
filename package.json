{
  "name": "my-diagram-app",
  "version": "0.1.0",
  "private": true,
  "dependencies": {
    "@testing-library/dom": "^10.4.0",
    "@testing-library/jest-dom": "^6.6.3",
    "@testing-library/react": "^16.3.0",
    "@testing-library/user-event": "^13.5.0",
    "ajv": "^8.17.1",
<<<<<<< HEAD
    "dagre": "^0.8.5",
    "jointjs": "^3.7.7",
=======
>>>>>>> 11236f30
    "lucide-react": "^0.513.0",
    "react": "^18.2.0",
    "react-dom": "^18.2.0",
    "react-scripts": "5.0.1",
    "reactflow": "^11.11.4"
  },
  "scripts": {
    "start": "react-scripts start",
    "build": "react-scripts build",
    "test": "react-scripts test",
    "eject": "react-scripts eject"
  },
  "eslintConfig": {
    "extends": [
      "react-app",
      "react-app/jest"
    ]
  },
  "browserslist": {
    "production": [
      ">0.2%",
      "not dead",
      "not op_mini all"
    ],
    "development": [
      "last 1 chrome version",
      "last 1 firefox version",
      "last 1 safari version"
    ]
  },
  "devDependencies": {
    "autoprefixer": "^10.4.21",
    "postcss": "^8.5.4",
    "tailwindcss": "^3.4.17"
  }
}<|MERGE_RESOLUTION|>--- conflicted
+++ resolved
@@ -8,11 +8,6 @@
     "@testing-library/react": "^16.3.0",
     "@testing-library/user-event": "^13.5.0",
     "ajv": "^8.17.1",
-<<<<<<< HEAD
-    "dagre": "^0.8.5",
-    "jointjs": "^3.7.7",
-=======
->>>>>>> 11236f30
     "lucide-react": "^0.513.0",
     "react": "^18.2.0",
     "react-dom": "^18.2.0",
