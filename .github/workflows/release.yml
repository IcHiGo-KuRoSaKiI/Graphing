--- conflicted
+++ resolved
@@ -36,11 +36,7 @@
 
     - name: Build library
       run: npm run build:lib
-<<<<<<< HEAD
-    
-=======
 
->>>>>>> 8f53b52a
     - name: Configure Git
       run: |
         git config --local user.email "action@github.com"
@@ -61,11 +57,7 @@
       run: |
         npm version ${{ steps.version_bump.outputs.bump }} -m "Release %s [skip-release]"
         git push origin master --tags
-<<<<<<< HEAD
-    
-=======
 
->>>>>>> 8f53b52a
     - name: Get new version
       id: package_version
       run: |
