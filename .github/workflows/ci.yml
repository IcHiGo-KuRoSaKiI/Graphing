--- conflicted
+++ resolved
@@ -3,15 +3,9 @@
 
 on:
   push:
-<<<<<<< HEAD
-    branches: [ master, develop ]
-  pull_request:
-    branches: [ master ]
-=======
     branches: [master, develop]
   pull_request:
     branches: [master]
->>>>>>> 8f53b52a
   release:
     types: [published]
 
@@ -66,11 +60,7 @@
 
     - name: Build library
       run: npm run build:lib
-<<<<<<< HEAD
-    
-=======
 
->>>>>>> 8f53b52a
     - name: Upload build artifacts
       uses: actions/upload-artifact@v4
       with:
@@ -100,11 +90,7 @@
 
     - name: Build library
       run: npm run build:lib
-<<<<<<< HEAD
-    
-=======
 
->>>>>>> 8f53b52a
     - name: Publish to NPM
       run: npm publish --access public
       env:
