--- conflicted
+++ resolved
@@ -32,10 +32,6 @@
 
 import EnhancedMenuBar from './EnhancedMenuBar';
 import Ajv from 'ajv';
-<<<<<<< HEAD
-import dagre from 'dagre';
-=======
->>>>>>> 11236f30
 
 const diagramSchema = {
     type: 'object',
@@ -1244,30 +1240,6 @@
     }, []);
 
     const autoLayout = useCallback(() => {
-<<<<<<< HEAD
-        const g = new dagre.graphlib.Graph();
-        g.setGraph({ rankdir: 'LR', nodesep: 50, ranksep: 50 });
-        g.setDefaultEdgeLabel(() => ({}));
-
-        nodes.forEach(node => {
-            const width = node.style?.width || 150;
-            const height = node.style?.height || 80;
-            g.setNode(node.id, { width, height });
-        });
-        edges.forEach(edge => {
-            g.setEdge(edge.source, edge.target);
-        });
-
-        dagre.layout(g);
-
-        const laidOut = nodes.map(n => {
-            const pos = g.node(n.id);
-            return pos ? { ...n, position: { x: pos.x, y: pos.y } } : n;
-        });
-        setNodes(laidOut);
-        saveToHistory();
-    }, [nodes, edges, saveToHistory]);
-=======
         const updated = [...nodes];
         const containers = updated.filter(n => n.type === 'container');
         let currentX = 50;
@@ -1303,7 +1275,6 @@
         setNodes(updated);
         saveToHistory();
     }, [nodes, saveToHistory]);
->>>>>>> 11236f30
 
     // Enhanced selection operations
     const selectAllElements = useCallback(() => {
