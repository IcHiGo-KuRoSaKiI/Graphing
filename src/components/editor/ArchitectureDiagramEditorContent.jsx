import React, { useState, useCallback, useRef, useEffect, useMemo } from 'react';
import { X, Move } from 'lucide-react';
import ReactFlow, {
    Controls,
    Background,
    addEdge,
    reconnectEdge,
    MiniMap,
    Panel,
    applyNodeChanges,
    applyEdgeChanges,
    useUpdateNodeInternals,
    useReactFlow,
} from 'reactflow';
import 'reactflow/dist/style.css';

// Import node components
import DiamondNode from '../nodes/DiamondNode';
import CircleNode from '../nodes/CircleNode';
import HexagonNode from '../nodes/HexagonNode';
import TriangleNode from '../nodes/TriangleNode';
import ContainerNode from '../nodes/ContainerNode';
import ComponentNode from '../nodes/ComponentNode';
import UniversalShapeNode from '../nodes/UniversalShapeNode';
<<<<<<< HEAD
import { AdjustableEdge, IntelligentOrthogonalEdge } from '../edges';
=======
import { DrawIoOrthogonalEdge } from '../edges';
import OptimizedOrthogonalEdge from '../edges/OptimizedOrthogonalEdge';
>>>>>>> e85adf0f

// Import modal components
import PromptModal from '../modals/PromptModal';
import ConfirmModal from '../modals/ConfirmModal';
import ContainerSelectorModal from '../modals/ContainerSelectorModal';
import ShapeSelectorModal from '../modals/ShapeSelectorModal';
import JsonPasteModal from '../modals/JsonPasteModal';
import JsonValidatorModal from '../modals/JsonValidatorModal';
import ExportModal from '../modals/ExportModal';

// Import editor components
import TailwindPropertyEditor from './TailwindPropertyEditor';
import TechnicalDetailsPanel from './TechnicalDetailsPanel';
import ShapeLibraryPanel from './ShapeLibraryPanel';
import LayoutSettingsPanel from './LayoutSettingsPanel';

import EnhancedMenuBar from './EnhancedMenuBar';
import { autoLayoutNodes, applyLayoutAlgorithm } from '../utils/autoLayout';

// Import new service layer
import { ServiceFactory } from '../../services/ServiceFactory';
import enhancedEdgeManager from '../../services/EnhancedEdgeManager';

// Remove competing connection services - stick with React Flow's built-in system



const ArchitectureDiagramEditorContent = ({ initialDiagram, onToggleTheme, showThemeToggle, onToggleFullscreen, isFullscreen, onToggleMini, showMiniToggle }) => {
    // Service layer integration
    const [serviceFactory, setServiceFactory] = useState(null);
    const [isServiceInitialized, setIsServiceInitialized] = useState(false);

    // Initialize service layer and enhanced edge manager
    useEffect(() => {
        const initializeServices = async () => {
            try {
                console.log('Starting service layer initialization...');
                const factory = ServiceFactory.create();
                console.log('ServiceFactory created, initializing...');
                await factory.initialize();
                console.log('ServiceFactory initialized, setting state...');
                setServiceFactory(factory);
                setIsServiceInitialized(true);
                
                // Initialize enhanced edge manager
                console.log('Initializing Enhanced Edge Manager...');
                await enhancedEdgeManager.initialize({
                    enablePerformanceMonitoring: true,
                    enableLayoutAwareRouting: true,
                    enableBatchProcessing: true,
                    virtualBendsEnabled: true,
                    intersectionDetectionEnabled: true,
                    debounceTime: 100
                });
                console.log('Enhanced Edge Manager initialized successfully');
                
                console.log('All services initialized successfully');
            } catch (error) {
                console.error('Failed to initialize services:', error);
                console.error('Error details:', error.stack);
                // Don't throw - allow the app to work without service layer
                setServiceFactory(null);
                setIsServiceInitialized(false);
            }
        };
        initializeServices();
    }, []);

    // State for nodes and edges
    const [nodes, setNodes] = useState([]);
    const [edges, setEdges] = useState([]);
    const [selectedElements, setSelectedElements] = useState({ nodes: [], edges: [] });
    const [history, setHistory] = useState({ past: [], present: { nodes: [], edges: [] }, future: [] });
    const [isInitialized, setIsInitialized] = useState(false);
    const [clipboardData, setClipboardData] = useState(null);
    const [propertyPanelOpen, setPropertyPanelOpen] = useState(true);
    const [propertyPanelMinimized, setPropertyPanelMinimized] = useState(false);
    const [statsPanelOpen, setStatsPanelOpen] = useState(true);
    const [panMode, setPanMode] = useState(false);
    const [shapeLibraryOpen, setShapeLibraryOpen] = useState(false);
    
    // Technical details state
    const [technicalDetailsPanelOpen, setTechnicalDetailsPanelOpen] = useState(false);
    const [selectedElementForTechnicalDetails, setSelectedElementForTechnicalDetails] = useState(null);
    const [technicalDetailsEnabled, setTechnicalDetailsEnabled] = useState(true); // NEW
    const [panelOffset, setPanelOffset] = useState({ x: 0, y: 0 }); // NEW
    
    // Layout settings state
    const [layoutSettingsOpen, setLayoutSettingsOpen] = useState(false);
    const [currentLayoutAlgorithm, setCurrentLayoutAlgorithm] = useState('hierarchical');

    const getDiagramBounds = useCallback(() => {
        if (nodes.length === 0) return { x: 0, y: 0, width: 0, height: 0 };
        let minX = Infinity, minY = Infinity, maxX = -Infinity, maxY = -Infinity;
        nodes.forEach((n) => {
            const width = n.__rf?.width || n.style?.width || 150;
            const height = n.__rf?.height || n.style?.height || 80;
            minX = Math.min(minX, n.position.x);
            minY = Math.min(minY, n.position.y);
            maxX = Math.max(maxX, n.position.x + width);
            maxY = Math.max(maxY, n.position.y + height);
        });
        return { x: minX, y: minY, width: maxX - minX, height: maxY - minY };
    }, [nodes]);

    const updateNodeInternals = useUpdateNodeInternals();
    const { screenToFlowPosition } = useReactFlow();

    // State for modals
    const [promptModal, setPromptModal] = useState({ isOpen: false, title: '', message: '', defaultValue: '', onConfirm: null });
    const [confirmModal, setConfirmModal] = useState({ isOpen: false, title: '', message: '', onConfirm: null });
    const [containerSelectorModal, setContainerSelectorModal] = useState({ isOpen: false, title: '', message: '', containers: [], onSelect: null });
    const [shapeSelectorModal, setShapeSelectorModal] = useState({ isOpen: false });
    const [jsonPasteModal, setJsonPasteModal] = useState({ isOpen: false, onConfirm: null });
    const [jsonValidatorModal, setJsonValidatorModal] = useState({ isOpen: false });
    const [exportModal, setExportModal] = useState({ isOpen: false });

    // Refs
    const reactFlowWrapper = useRef(null);
    const saveTimeoutRef = useRef(null);

    const togglePropertyPanel = useCallback(() => {
        setPropertyPanelOpen((prev) => {
            const next = !prev;
            if (next) setPropertyPanelMinimized(false);
            return next;
        });
    }, []);

    const togglePropertyPanelMinimized = useCallback(() => {
        setPropertyPanelMinimized((prev) => !prev);
    }, []);

    const toggleStatsPanel = useCallback(() => {
        setStatsPanelOpen((prev) => !prev);
    }, []);

    const togglePanMode = useCallback(() => {
        setPanMode((prev) => !prev);
    }, []);

    const handleContextMenu = useCallback(
        (event) => {
            if (panMode) {
                event.preventDefault();
            }
        },
        [panMode]
    );

    // Custom node types
    // Memoized node types - moved outside component to prevent React Flow warning
    const nodeTypes = useMemo(() => ({
        diamond: DiamondNode,
        circle: CircleNode,
        hexagon: HexagonNode,
        triangle: TriangleNode,
        container: ContainerNode,
        component: ComponentNode,
        universalShape: UniversalShapeNode,
    }), []);

    // Memoized edge types - moved outside component to prevent React Flow warning
    const edgeTypes = useMemo(() => ({
<<<<<<< HEAD
        default: IntelligentOrthogonalEdge, // Default to intelligent routing
        adjustable: AdjustableEdge,
        intelligent: IntelligentOrthogonalEdge
=======
        adjustable: OptimizedOrthogonalEdge,
        enhanced: OptimizedOrthogonalEdge,
        smart: OptimizedOrthogonalEdge,
        drawio: OptimizedOrthogonalEdge,
        orthogonal: OptimizedOrthogonalEdge,
        segment: OptimizedOrthogonalEdge,
        elbow: OptimizedOrthogonalEdge,
        straight: OptimizedOrthogonalEdge
>>>>>>> e85adf0f
    }), []);

    // Stable node label change handler
    const handleNodeLabelChange = useCallback((nodeId, label) => {
        setNodes((nds) =>
            nds.map((node) => {
                if (node.id === nodeId) {
                    return {
                        ...node,
                        data: {
                            ...node.data,
                            label,
                        },
                    };
                }
                return node;
            })
        );

        // Debounced history save
        if (saveTimeoutRef.current) {
            clearTimeout(saveTimeoutRef.current);
        }
        saveTimeoutRef.current = setTimeout(() => {
            setHistory((prev) => ({
                past: [...prev.past, prev.present],
                present: { nodes, edges },
                future: [],
            }));
        }, 500);
    }, [nodes, edges]);

    // Conversion functions for service layer
    const reactFlowToJson = useCallback((reactFlowNodes, reactFlowEdges) => {
        return {
            containers: reactFlowNodes
                .filter((node) => node.type === 'container')
                .map((container) => ({
                    id: container.id,
                    label: container.data.label,
                    position: container.position,
                    size: {
                        width: container.style?.width || 400,
                        height: container.style?.height || 300,
                    },
                    color: container.data.color,
                    bgColor: container.data.bgColor,
                    borderColor: container.data.borderColor,
                    icon: container.data.icon,
                    description: container.data.description,
                    zIndex: container.zIndex || 1
                })),
            nodes: reactFlowNodes
                .filter((node) => node.type !== 'container')
                .map((node) => ({
                    id: node.id,
                    label: node.data.label,
                    type: node.type,
                    position: node.position,
                    parentContainer: node.parentNode,
                    size: {
                        width: node.style?.width || 150,
                        height: node.style?.height || 80,
                    },
                    color: node.data.color,
                    borderColor: node.data.borderColor,
                    icon: node.data.icon,
                    description: node.data.description,
                    zIndex: node.zIndex || 10
                })),
            connections: reactFlowEdges.map((edge) => ({
                id: edge.id,
                source: edge.source,
                target: edge.target,
                label: edge.data?.label,
                type: edge.type,
                animated: edge.animated,
                description: edge.data?.description,
                waypoints: edge.data?.waypoints,
                markerStart: edge.markerStart,
                markerEnd: edge.markerEnd,
                intersection: edge.data?.intersection,
                style: {
                    strokeWidth: edge.style?.strokeWidth || 2,
                    strokeDasharray: edge.style?.strokeDasharray,
                },
                zIndex: edge.zIndex || 5
            }))
        };
    }, []);

    const jsonToReactFlow = useCallback((data) => {
        const reactFlowNodes = [];
        const reactFlowEdges = [];

        // Convert containers
        if (data.containers) {
            data.containers.forEach(container => {
                reactFlowNodes.push({
                    id: container.id,
                    type: 'container',
                    position: container.position,
                    data: {
                        label: container.label,
                        color: container.color || '#f5f5f5',
                        bgColor: container.bgColor || '#f5f5f5',
                        borderColor: container.borderColor || '#ddd',
                        icon: container.icon,
                        description: container.description,
                        onLabelChange: handleNodeLabelChange
                    },
                    style: {
                        width: container.size?.width || 400,
                        height: container.size?.height || 300,
                        zIndex: container.zIndex || 1,
                    },
                    draggable: true,
                    selectable: true,
                    zIndex: container.zIndex || 1
                });
            });
        }

        // Convert nodes
        if (data.nodes) {
            data.nodes.forEach(node => {
                // For child nodes, calculate position relative to parent container
                let nodePosition = node.position;
                if (node.parentContainer) {
                    const parentContainer = data.containers?.find(c => c.id === node.parentContainer);
                    if (parentContainer) {
                        // Make position relative to parent container
                        nodePosition = {
                            x: node.position.x - parentContainer.position.x,
                            y: node.position.y - parentContainer.position.y
                        };
                    }
                }
                
                const reactFlowNode = {
                    id: node.id,
                    type: node.type || 'component',
                    position: nodePosition,
                    parentNode: node.parentContainer,
                    extent: node.parentContainer ? 'parent' : undefined,
                    data: {
                        label: node.label,
                        color: node.color || '#E3F2FD',
                        borderColor: node.borderColor || '#90CAF9',
                        textColor: node.textColor || '#000000',
                        icon: node.icon,
                        description: node.description,
                        onLabelChange: handleNodeLabelChange
                    },
                    style: {
                        width: node.size?.width || 150,
                        height: node.size?.height || 80,
                        zIndex: node.zIndex || 10,
                    },
                    draggable: true,
                    selectable: true,
                    zIndex: node.zIndex || 10
                };
                
                reactFlowNodes.push(reactFlowNode);
            });
        }

        // Convert connections (support both 'connections' and 'edges' for backward compatibility)
        const connections = data.connections || data.edges || [];
        if (connections.length > 0) {
            connections.forEach(connection => {
                // Convert old control points to waypoints and ensure we use adjustable edge type
                let waypoints = [];
                if (connection.waypoints) {
                    waypoints = connection.waypoints;
                } else if (connection.control) {
                    // Migrate old single control point to waypoints array
                    waypoints = [connection.control];
                }
                
                // Ensure we have valid source and target handles
                // If not specified, use intelligent defaults based on node types
                let sourceHandle = connection.sourceHandle;
                let targetHandle = connection.targetHandle;
                
                if (!sourceHandle) {
                    // For containers and components, use center handles as defaults
                    sourceHandle = 'right-source';
                }
                
                if (!targetHandle) {
                    targetHandle = 'left-target';
                }
                
                // Use original type if specified, otherwise default to intelligent
                const edgeType = connection.type || 'intelligent';
                
                const reactFlowEdge = {
                    id: connection.id,
                    source: connection.source,
                    target: connection.target,
<<<<<<< HEAD
                    sourceHandle: sourceHandle,
                    targetHandle: targetHandle,
                    type: edgeType, // Force intelligent type for all imported edges
=======
                    type: 'enhanced', // Use enhanced type for Draw.io-style functionality
>>>>>>> e85adf0f
                    animated: connection.animated || false,
                    style: {
                        strokeWidth: connection.style?.strokeWidth || 2,
                        stroke: connection.style?.stroke || '#2563eb',
                        strokeDasharray: connection.style?.strokeDasharray || 'none',
                        zIndex: connection.zIndex || 5
                    },
                    zIndex: connection.zIndex || 5,
                    markerStart: connection.markerStart,
                    markerEnd: connection.markerEnd || { type: 'arrow' },
                    data: {
                        label: connection.label,
                        description: connection.description || '',
                        waypoints: waypoints,
                        intersection: connection.intersection || 'none',
                        autoRouted: true,
                        routingMode: 'intelligent',
                        manuallyEdited: false
                    }
                };
                
                reactFlowEdges.push(reactFlowEdge);
            });
        }

        // Summary: containers -> nodes, connections -> edges
        
        return { nodes: reactFlowNodes, edges: reactFlowEdges };
    }, [handleNodeLabelChange]);

<<<<<<< HEAD
    // Migrate edges to ensure they have waypoint functionality
    const migrateEdgesToIntelligent = useCallback((edges, targetRoutingMode = 'intelligent') => {
        return edges.map(edge => {
            // Ensure all edges use intelligent routing for optimal orthogonal paths
            const migratedEdge = {
                ...edge,
                type: 'intelligent', // Always use intelligent routing
                style: {
                    ...edge.style,
                    stroke: edge.style?.stroke || '#2563eb',
                    strokeWidth: edge.style?.strokeWidth || 2,
                    zIndex: 5
                },
                zIndex: 5,
                markerEnd: edge.markerEnd || { type: 'arrow' },
                data: {
                    ...edge.data,
                    label: edge.data?.label || '',
                    description: edge.data?.description || '',
                    intersection: edge.data?.intersection || 'none',
                    waypoints: [], // Clear old waypoints to allow intelligent routing to recalculate
                    autoRouted: true,
                    routingMode: 'intelligent',
                    manuallyEdited: false // Allow intelligent routing to recalculate
                }
            };
            console.log('Migrated edge to intelligent routing:', migratedEdge);
=======
    // Migrate edges to use enhanced orthogonal edge functionality  
    const migrateEdgesToEnhanced = useCallback((edges) => {
        return edges.map(edge => {
            // Ensure all edges use enhanced type for Draw.io-style functionality
            const migratedEdge = {
                ...edge,
                type: 'enhanced',
                style: {
                    ...edge.style,
                    stroke: edge.style?.stroke || '#2563eb',
                    strokeWidth: edge.style?.strokeWidth || 2
                },
                data: {
                    ...edge.data,
                    waypoints: edge.data?.waypoints || (edge.data?.control ? [edge.data.control] : []),
                    intersection: edge.data?.intersection || 'none'
                }
            };
>>>>>>> e85adf0f
            return migratedEdge;
        });
    }, []);

    // Register edges with enhanced edge manager
    useEffect(() => {
        if (enhancedEdgeManager.isInitialized && edges.length > 0 && nodes.length > 0) {
            edges.forEach(edge => {
                if (!enhancedEdgeManager.getEdgeInfo(edge.id)) {
                    enhancedEdgeManager.registerEdge(edge.id, edge, nodes);
                }
            });
        }
    }, [edges, nodes]);

    // Initialize diagram from the provided configuration
    useEffect(() => {
        if (!isInitialized) {
            const config = initialDiagram || { containers: [], nodes: [], connections: [] };
            const { nodes: initialNodes, edges: initialEdges } = jsonToReactFlow(config);
<<<<<<< HEAD
            
            // Migrate edges to ensure waypoint functionality
            const migratedEdges = migrateEdgesToIntelligent(initialEdges, 'intelligent');
            
            // Apply auto-layout to nodes
            const laidOut = autoLayoutNodes(initialNodes);
            setNodes(laidOut);
            setEdges(migratedEdges);
            
            // Update node internals after layout
            laidOut.forEach(n => updateNodeInternals(n.id));
            
            // Set history
=======
            // Migrate edges to ensure waypoint functionality - now use enhanced edges
            const enhancedEdges = initialEdges.map(edge => ({
                ...edge,
                type: 'enhanced' // Use our new enhanced edge type
            }));
            const laidOut = autoLayoutNodes(initialNodes);
            setNodes(laidOut);
            setEdges(enhancedEdges);
>>>>>>> e85adf0f
            setHistory({
                past: [],
                present: { nodes: laidOut, edges: enhancedEdges },
                future: [],
            });
            
            setIsInitialized(true);
        }
<<<<<<< HEAD
    }, [isInitialized, jsonToReactFlow, initialDiagram, updateNodeInternals, migrateEdgesToIntelligent]);
=======
    }, [isInitialized, jsonToReactFlow, initialDiagram, updateNodeInternals]);
>>>>>>> e85adf0f

    // Optimized save to history function
    const saveToHistory = useCallback(() => {
        if (saveTimeoutRef.current) {
            clearTimeout(saveTimeoutRef.current);
        }
        saveTimeoutRef.current = setTimeout(() => {
            setHistory((prev) => ({
                past: [...prev.past, prev.present],
                present: { nodes, edges },
                future: [],
            }));
        }, 300);
    }, [nodes, edges]);

    // Helper functions for modals
    const showPromptModal = useCallback((title, message, defaultValue, onConfirm) => {
        setPromptModal({
            isOpen: true,
            title,
            message,
            defaultValue,
            onConfirm: (value) => {
                onConfirm(value);
                setPromptModal(prev => ({ ...prev, isOpen: false }));
            },
        });
    }, []);

    const showConfirmModal = useCallback((title, message, onConfirm) => {
        setConfirmModal({
            isOpen: true,
            title,
            message,
            onConfirm: () => {
                onConfirm();
                setConfirmModal(prev => ({ ...prev, isOpen: false }));
            },
        });
    }, []);

    const showContainerSelectorModal = useCallback((title, message, containers, onSelect) => {
        setContainerSelectorModal({
            isOpen: true,
            title,
            message,
            containers,
            onSelect: (containerId) => {
                onSelect(containerId);
                setContainerSelectorModal(prev => ({ ...prev, isOpen: false }));
            },
        });
    }, []);

    const showShapeSelectorModal = useCallback(() => {
        setShapeSelectorModal({
            isOpen: true,
        });
    }, []);

    const showJsonPasteModal = useCallback((onConfirm) => {
        setJsonPasteModal({ isOpen: true, onConfirm });
    }, []);

    const showJsonValidatorModal = useCallback(() => {
        setJsonValidatorModal({ isOpen: true });
    }, []);

    // Optimized change handlers
    const handleNodesChange = useCallback((changes) => {
        setNodes((nds) => applyNodeChanges(changes, nds));
    }, []);

    const onEdgesChange = useCallback((changes) => {
        setEdges((eds) => applyEdgeChanges(changes, eds));
    }, []);

    const onNodeDragStop = useCallback((event, node) => {
        const updatedNode = { ...node, position: node.position };
        setNodes(prevNodes => 
            prevNodes.map(n => n.id === node.id ? updatedNode : n)
        );
        saveToHistory();
    }, [saveToHistory]);

    const onEdgeUpdateStart = useCallback(() => { }, []);
    const onEdgeUpdateEnd = useCallback(() => {
        saveToHistory();
    }, [saveToHistory]);
    const onEdgeUpdate = useCallback((oldEdge, newConnection) => {
        setEdges((eds) => reconnectEdge(oldEdge, newConnection, eds));
    }, []);

    // Use React Flow's built-in connection system

    // Simple connection start handling
    const onConnectStart = useCallback((event, params) => {
        // Basic connection start logic
    }, []);

    // Simple connection end handling
    const onConnectEnd = useCallback((event) => {
        // Basic connection end logic
    }, []);

    const onEdgeDoubleClick = useCallback((event, edge) => {
        event.preventDefault(); // Prevent default browser behavior (e.g., text selection)
        event.stopPropagation(); // Stop event propagation

        const position = screenToFlowPosition({
            x: event.clientX,
            y: event.clientY,
        });

        setEdges((eds) =>
            eds.map((e) => {
                if (e.id === edge.id) {
                    const newWaypoints = [...(e.data.waypoints || []), position];
                    return { ...e, data: { ...e.data, waypoints: newWaypoints } };
                }
                return e;
            })
        );
        saveToHistory();
    }, [screenToFlowPosition, setEdges, saveToHistory]);

    // Routing mode state
    const [routingMode, setRoutingMode] = useState('intelligent'); // 'intelligent' or 'manual'

    // Default edge options for new connections
    const defaultEdgeOptions = useMemo(() => ({
<<<<<<< HEAD
        type: routingMode,
        animated: false,
        style: { strokeWidth: 2, stroke: '#2563eb' },
=======
        type: 'enhanced',
        animated: true,
        style: { strokeWidth: 2, stroke: '#2563eb', strokeDasharray: '5 5' },
>>>>>>> e85adf0f
        data: { intersection: 'none' }
    }), [routingMode]);

    // Smart connection handling with routing mode selection
    const onConnect = useCallback((params) => {
        console.log('Connection params:', params);
        
        // Ensure we have valid source and target
        if (!params.source || !params.target) {
            console.error('Invalid connection params:', params);
            return;
        }
        
        const newEdge = {
            ...params,
<<<<<<< HEAD
            id: `edge-${Date.now()}-${Math.random().toString(36).substr(2, 9)}`,
            type: 'intelligent', // Always use intelligent routing for new connections
            animated: false,
=======
            id: `edge-${Date.now()}`,
            type: 'enhanced',
            animated: true,
>>>>>>> e85adf0f
            style: {
                strokeWidth: 2,
                stroke: '#2563eb',
                zIndex: 5
            },
            zIndex: 5,
            markerEnd: { type: 'arrow' },
            data: {
                label: '',
                description: '',
                intersection: 'none',
                waypoints: [], // Start with empty waypoints for intelligent routing
                autoRouted: true,
                routingMode: 'intelligent',
                manuallyEdited: false
            }
        };
        
        console.log('Creating new edge:', newEdge);
        
        // Use React Flow's built-in addEdge
        setEdges((eds) => addEdge(newEdge, eds));
        saveToHistory();
    }, [saveToHistory]);

    // Toggle routing mode
    const toggleRoutingMode = useCallback(() => {
        setRoutingMode(prev => prev === 'intelligent' ? 'adjustable' : 'intelligent');
    }, []);

    // Convert all existing edges to intelligent routing
    const convertAllEdgesToIntelligent = useCallback(() => {
        setEdges(currentEdges => {
            const convertedEdges = currentEdges.map(edge => ({
                ...edge,
                type: 'intelligent',
                data: {
                    ...edge.data,
                    autoRouted: true,
                    routingMode: 'intelligent',
                    manuallyEdited: false,
                    waypoints: [] // Clear old waypoints to allow intelligent routing
                }
            }));
            
            console.log('Converted', currentEdges.length, 'edges to intelligent routing');
            return convertedEdges;
        });
        
        // Update routing mode to intelligent
        setRoutingMode('intelligent');
        saveToHistory();
    }, [saveToHistory]);





    // Handle selection changes - now includes edges
    const onSelectionChange = useCallback(({ nodes: selectedNodes, edges: selectedEdges }) => {
        setSelectedElements({
            nodes: selectedNodes || [],
            edges: selectedEdges || [],
        });
        
        // Update technical details panel
        if (technicalDetailsEnabled) {
            if (selectedNodes.length === 1) {
                setSelectedElementForTechnicalDetails({ ...selectedNodes[0], type: 'node' });
                setTechnicalDetailsPanelOpen(true);
            } else if (selectedEdges.length === 1) {
                setSelectedElementForTechnicalDetails({ ...selectedEdges[0], type: 'edge' });
                setTechnicalDetailsPanelOpen(true);
            } else {
                setTechnicalDetailsPanelOpen(false);
                setSelectedElementForTechnicalDetails(null);
            }
        } else {
            setTechnicalDetailsPanelOpen(false);
            setSelectedElementForTechnicalDetails(null);
        }
    }, [technicalDetailsEnabled]);

    // Handle edge click - now uses property panel instead of modal
    const onEdgeClick = useCallback((event, edge) => {
        event.stopPropagation();
        setSelectedElements({
            nodes: [],
            edges: [edge],
        });
        
        // Update technical details only if enabled
        if (technicalDetailsEnabled) {
            setSelectedElementForTechnicalDetails({ ...edge, type: 'edge' });
            setTechnicalDetailsPanelOpen(true);
        }
    }, [technicalDetailsEnabled]);

    // Handle property changes for both nodes and edges
    const handleElementPropertyChange = useCallback((elementType, property, value) => {
        if (elementType === 'node' && selectedElements.nodes.length === 1) {
            const nodeId = selectedElements.nodes[0].id;
            setNodes((nds) =>
                nds.map((node) => {
                    if (node.id === nodeId) {
                        if (property === 'label') {
                            return {
                                ...node,
                                data: { ...node.data, label: value },
                            };
                        } else if (property === 'zIndex') {
                            return {
                                ...node,
                                style: { ...node.style, zIndex: parseInt(value) },
                                zIndex: parseInt(value)
                            };
                        } else {
                            return {
                                ...node,
                                data: { ...node.data, [property]: value },
                            };
                        }
                    }
                    return node;
                })
            );
        } else if (elementType === 'edge' && selectedElements.edges.length === 1) {
            const edgeId = selectedElements.edges[0].id;
            setEdges((eds) =>
                eds.map((edge) => {
                    if (edge.id === edgeId) {
                        if (property === 'label') {
                            return {
                                ...edge,
                                label: value,
                                data: { ...edge.data, label: value }
                            };
                        } else if (property === 'zIndex') {
                            return {
                                ...edge,
                                style: { ...edge.style, zIndex: parseInt(value) },
                                zIndex: parseInt(value)
                            };
                        } else if (property === 'type' || property === 'animated') {
                            return { ...edge, [property]: value };
                        } else if (property === 'markerStart' || property === 'markerEnd') {
                            return { ...edge, [property]: value };
                        } else if (property.startsWith('style.')) {
                            const styleProp = property.replace('style.', '');
                            return {
                                ...edge,
                                style: { ...edge.style, [styleProp]: value }
                            };
                        } else {
                            return {
                                ...edge,
                                data: { ...edge.data, [property]: value }
                            };
                        }
                    }
                    return edge;
                })
            );
        }
        saveToHistory();
    }, [selectedElements, saveToHistory]);

    const applyAutoLayout = useCallback(async (currentNodes) => {
        try {
            // Always try the old method first as a reliable fallback
            const laidOut = autoLayoutNodes(currentNodes);
            setNodes(laidOut);
            laidOut.forEach(n => updateNodeInternals(n.id));
            
<<<<<<< HEAD
            // If service layer is available, try to optimize further
            if (serviceFactory && isServiceInitialized) {
                try {
                    const diagramData = reactFlowToJson(laidOut, edges);
                    const result = await serviceFactory.layoutDiagram(diagramData, {
                        algorithm: 'default',
                        options: { spacing: 50 }
                    });
                    
                    if (result.success && result.diagramData) {
                        const { nodes: optimizedNodes } = jsonToReactFlow(result.diagramData);
                        setNodes(optimizedNodes);
                        optimizedNodes.forEach(n => updateNodeInternals(n.id));
                    }
                } catch (serviceError) {
                    console.warn('Service layer auto-layout failed, using basic layout:', serviceError);
                    // Keep the basic layout that was already applied
                }
            }
        } catch (error) {
            console.error('Auto-layout failed:', error);
            // Apply a simple grid layout as final fallback
            const simpleLayout = currentNodes.map((node, index) => ({
                ...node,
                position: {
                    x: 100 + (index % 3) * 200,
                    y: 100 + Math.floor(index / 3) * 150
                }
            }));
            setNodes(simpleLayout);
            simpleLayout.forEach(n => updateNodeInternals(n.id));
=======
            if (result && result.success) {
                const { nodes: laidOutNodes } = jsonToReactFlow(result.diagramData);
                setNodes(laidOutNodes);
                laidOutNodes.forEach(n => updateNodeInternals(n.id));
            } else {
                const errorMessage = result?.error || 'Unknown layout error';
                console.error('Auto-layout failed:', errorMessage);
                // Fallback to old method
                const laidOut = autoLayoutNodes(currentNodes);
                setNodes(laidOut);
                laidOut.forEach(n => updateNodeInternals(n.id));
            }
        } catch (error) {
            console.error('Error applying auto-layout:', error.message || error);
            // Fallback to old method
            const laidOut = autoLayoutNodes(currentNodes);
            setNodes(laidOut);
            laidOut.forEach(n => updateNodeInternals(n.id));
>>>>>>> e85adf0f
        }
    }, [updateNodeInternals, serviceFactory, isServiceInitialized, edges, reactFlowToJson, jsonToReactFlow]);

    // Add new container node
    const addContainerNode = useCallback(() => {
        showPromptModal('Add Container', 'Enter container name:', 'New Container', (name) => {
            let position = { x: 0, y: 0 };
            if (reactFlowWrapper.current) {
                const { left, top, width, height } = reactFlowWrapper.current.getBoundingClientRect();
                const center = { x: left + width / 2, y: top + height / 2 };
                position = screenToFlowPosition({ x: center.x, y: center.y });
            }

            const newNode = {
                id: `container-${Date.now()}`,
                type: 'container',
                position,
                data: {
                    label: name,
                    icon: '📦',
                    color: '#f5f5f5',
                    borderColor: '#ddd',
                    description: '',
                    onLabelChange: handleNodeLabelChange,
                },
                style: {
                    width: 400,
                    height: 300,
                    zIndex: 1,
                },
                draggable: true,
                selectable: true,
                zIndex: 1
            };

            setNodes((nds) => [...nds, newNode]);
            saveToHistory();
        });
    }, [nodes, handleNodeLabelChange, saveToHistory, showPromptModal, screenToFlowPosition]);

    // Add new component node
    const addComponentNode = useCallback(() => {
        const containerNodes = nodes.filter(node => node.type === 'container');

        if (containerNodes.length > 0) {
            showContainerSelectorModal(
                'Select Container',
                'Choose a container for this component:',
                containerNodes,
                (containerId) => {
                    showPromptModal('Add Component', 'Enter component name:', 'New Component', (name) => {
                        const container = nodes.find(node => node.id === containerId);
                        let position = { x: 50, y: 50 };

                        if (container) {
                            const componentsInContainer = nodes.filter(
                                node => node.parentNode === containerId
                            ).length;

                            position = {
                                x: 50 + (componentsInContainer % 2) * 170,
                                y: 50 + Math.floor(componentsInContainer / 2) * 100
                            };
                        }

                        const newNode = {
                            id: `component-${Date.now()}`,
                            type: 'component',
                            position,
                            parentNode: containerId,
                            data: {
                                label: name,
                                icon: '🔹',
                                color: '#E3F2FD',
                                borderColor: '#90CAF9',
                                description: '',
                                onLabelChange: handleNodeLabelChange,
                            },
                            style: {
                                width: 150,
                                height: 80,
                                zIndex: 10,
                            },
                            draggable: true,
                            selectable: true,
                            zIndex: 10
                        };

                        setNodes((nds) => [...nds, newNode]);
                        saveToHistory();
                    });
                }
            );
        } else {
            showPromptModal('Add Component', 'Enter component name:', 'New Component', (name) => {
                const newNode = {
                    id: `component-${Date.now()}`,
                    type: 'component',
                    position: { x: Math.random() * 300 + 100, y: Math.random() * 200 + 100 },
                    data: {
                        label: name,
                        icon: '🔹',
                        color: '#E3F2FD',
                        borderColor: '#90CAF9',
                        description: '',
                        onLabelChange: handleNodeLabelChange,
                    },
                    style: {
                        width: 150,
                        height: 80,
                        zIndex: 10,
                    },
                    draggable: true,
                    selectable: true,
                    zIndex: 10
                };

                setNodes((nds) => [...nds, newNode]);
                saveToHistory();
            });
        }
    }, [nodes, handleNodeLabelChange, saveToHistory, showContainerSelectorModal, showPromptModal]);

    // Duplicate a node - Removed unused function to fix ESLint warning

    // Add new shape node
    const addShapeNode = useCallback((shapeType) => {
        showPromptModal('Add Shape', 'Enter shape name:', 'New Shape', (name) => {
            const newNode = {
                id: `${shapeType}-${Date.now()}`,
                type: shapeType,
                position: { x: Math.random() * 300 + 100, y: Math.random() * 200 + 100 },
                data: {
                    label: name,
                    icon: shapeType === 'diamond' ? '♦️' : shapeType === 'circle' ? '⭕' : shapeType === 'triangle' ? '🔺' : '⬢',
                    color: shapeType === 'diamond' ? '#81D4FA' : shapeType === 'circle' ? '#C5E1A5' : shapeType === 'triangle' ? '#FFD54F' : '#FFCC80',
                    borderColor: '#ddd',
                    description: '',
                    onLabelChange: handleNodeLabelChange,
                },
                style: {
                    width: 100,
                    height: 100,
                    zIndex: 15,
                },
                draggable: true,
                selectable: true,
                zIndex: 15
            };

            setNodes((nds) => [...nds, newNode]);
            saveToHistory();
        });
    }, [handleNodeLabelChange, saveToHistory, showPromptModal]);

    // Handle shape selection from shape library
    const handleShapeSelect = useCallback((shapeData) => {
        let position = { x: 100, y: 100 };
        
        // Try to position at viewport center
        if (reactFlowWrapper.current) {
            const { left, top, width, height } = reactFlowWrapper.current.getBoundingClientRect();
            const center = { x: left + width / 2, y: top + height / 2 };
            position = screenToFlowPosition({ x: center.x, y: center.y });
        }

        const newNode = {
            id: `shape-${Date.now()}`,
            type: shapeData.type,
            position,
            data: {
                ...shapeData,
                onLabelChange: handleNodeLabelChange
            },
            style: {
                width: shapeData.defaultSize?.width || 100,
                height: shapeData.defaultSize?.height || 80,
                zIndex: 15
            },
            draggable: true,
            selectable: true,
            zIndex: 15
        };

        setNodes((nds) => [...nds, newNode]);
        setShapeLibraryOpen(false);
        saveToHistory();
    }, [handleNodeLabelChange, saveToHistory, screenToFlowPosition]);

    // Copy selected elements
    const copySelected = useCallback(() => {
        if (selectedElements.nodes.length > 0 || selectedElements.edges.length > 0) {
            setClipboardData({
                nodes: selectedElements.nodes,
                edges: selectedElements.edges
            });
        }
    }, [selectedElements]);

    // Paste elements
    const pasteElements = useCallback(() => {
        if (clipboardData) {
            const newNodes = clipboardData.nodes.map(node => ({
                ...node,
                id: `${node.type}-${Date.now()}-${Math.random().toString(36).substr(2, 9)}`,
                position: {
                    x: node.position.x + 50,
                    y: node.position.y + 50
                },
                selected: false
            }));

            const newEdges = clipboardData.edges.map(edge => ({
                ...edge,
                id: `edge-${Date.now()}-${Math.random().toString(36).substr(2, 9)}`,
                selected: false
            }));

            setNodes((nds) => [...nds, ...newNodes]);
            setEdges((eds) => [...eds, ...newEdges]);
            saveToHistory();
        }
    }, [clipboardData, saveToHistory]);

    // Delete selected elements
    const deleteSelected = useCallback(() => {
        if (selectedElements.nodes.length === 0 && selectedElements.edges.length === 0) return;

        const selectedNodeIds = selectedElements.nodes.map((node) => node.id);

        const edgesToKeep = edges.filter(
            (edge) =>
                !selectedNodeIds.includes(edge.source) &&
                !selectedNodeIds.includes(edge.target) &&
                !selectedElements.edges.map((e) => e.id).includes(edge.id)
        );

        const nodesToKeep = nodes.filter((node) => {
            return (
                !selectedNodeIds.includes(node.id) &&
                (!node.parentNode || !selectedNodeIds.includes(node.parentNode))
            );
        });

        setNodes(nodesToKeep);
        setEdges(edgesToKeep);
        setSelectedElements({ nodes: [], edges: [] });
        saveToHistory();
    }, [selectedElements, nodes, edges, saveToHistory]);

    // Undo/Redo functions
    const undo = useCallback(() => {
        setHistory((prev) => {
            if (prev.past.length === 0) return prev;

            const newPresent = prev.past[prev.past.length - 1];
            const newPast = prev.past.slice(0, prev.past.length - 1);

            setNodes(newPresent.nodes);
            setEdges(newPresent.edges);

            return {
                past: newPast,
                present: newPresent,
                future: [prev.present, ...prev.future],
            };
        });
    }, []);

    const redo = useCallback(() => {
        setHistory((prev) => {
            if (prev.future.length === 0) return prev;

            const newPresent = prev.future[0];
            const newFuture = prev.future.slice(1);

            setNodes(newPresent.nodes);
            setEdges(newPresent.edges);

            return {
                past: [...prev.past, prev.present],
                present: newPresent,
                future: newFuture,
            };
        });
    }, []);

    useEffect(() => {
        const handleKeyDown = (event) => {
            if (event.target.closest('input, textarea, [contenteditable="true"]')) {
                return; // allow default behavior inside inputs and editable areas
            }

            if (event.ctrlKey || event.metaKey) {
                switch (event.key) {
                    case 'c':
                        event.preventDefault();
                        copySelected();
                        break;
                    case 'v':
                        event.preventDefault();
                        pasteElements();
                        break;
                    case 'z':
                        event.preventDefault();
                        if (event.shiftKey) {
                            redo();
                        } else {
                            undo();
                        }
                        break;
                    default:
                        break;
                }
            } else if (event.key === 'Delete' || event.key === 'Backspace') {
                event.preventDefault();
                deleteSelected();
            }
        };

        document.addEventListener('keydown', handleKeyDown);
        return () => document.removeEventListener('keydown', handleKeyDown);
    }, [copySelected, pasteElements, deleteSelected, undo, redo]);

    // Export and import functions using service layer
    const exportJSON = useCallback(async () => {
        if (!serviceFactory || !isServiceInitialized) {
            console.warn('Service layer not initialized, falling back to old method');
            // Fallback to old method
            const diagramData = {
                metadata: {
                    name: 'Architecture Diagram',
                    description: 'Exported architecture diagram',
                    version: '1.0',
                    exportDate: new Date().toISOString(),
                },
                containers: nodes
                    .filter((node) => node.type === 'container')
                    .map((container) => ({
                        id: container.id,
                        label: container.data.label,
                        position: container.position,
                        size: {
                            width: container.style?.width || 400,
                            height: container.style?.height || 300,
                        },
                        color: container.data.color,
                        bgColor: container.data.bgColor,
                        borderColor: container.data.borderColor,
                        icon: container.data.icon,
                        description: container.data.description,
                        zIndex: container.zIndex || 1
                    })),
                nodes: nodes
                    .filter((node) => node.type !== 'container')
                    .map((node) => ({
                        id: node.id,
                        label: node.data.label,
                        type: node.type,
                        position: node.position,
                        parentContainer: node.parentNode,
                        size: {
                            width: node.style?.width || 150,
                            height: node.style?.height || 80,
                        },
                        color: node.data.color,
                        borderColor: node.data.borderColor,
                        icon: node.data.icon,
                        description: node.data.description,
                        zIndex: node.zIndex || 10
                    })),
                connections: edges.map((edge) => ({
                    id: edge.id,
                    source: edge.source,
                    target: edge.target,
                    label: edge.data?.label,
                    type: edge.type,
                    animated: edge.animated,
                    description: edge.data?.description,
                    waypoints: edge.data?.waypoints,
                    markerStart: edge.markerStart,
                    markerEnd: edge.markerEnd,
                    intersection: edge.data?.intersection,
                    style: {
                        strokeWidth: edge.style?.strokeWidth || 2,
                        strokeDasharray: edge.style?.strokeDasharray,
                    },
                    zIndex: edge.zIndex || 5
                })),
            };

            const dataStr = JSON.stringify(diagramData, null, 2);
            const dataUri = 'data:application/json;charset=utf-8,' + encodeURIComponent(dataStr);
            const exportFileDefaultName = 'architecture-diagram.json';

            const linkElement = document.createElement('a');
            linkElement.setAttribute('href', dataUri);
            linkElement.setAttribute('download', exportFileDefaultName);
            linkElement.click();
            return;
        }

        try {
            const diagramData = reactFlowToJson(nodes, edges);
            const result = await serviceFactory.exportDiagram(diagramData, 'json', {
                filename: 'architecture-diagram.json',
                prettyPrint: true
            });
            
            if (result.success) {
                const linkElement = document.createElement('a');
                linkElement.setAttribute('href', result.dataUri);
                linkElement.setAttribute('download', result.filename);
                linkElement.click();
            } else {
                console.error('Export failed:', result.error);
                alert('Export failed. Please try again.');
            }
        } catch (error) {
            console.error('Error exporting JSON:', error);
            alert('Error exporting diagram. Please try again.');
        }
    }, [nodes, edges, serviceFactory, isServiceInitialized]);

    // Import from draw.io XML
    const importFromDrawioXML = useCallback(() => {
        const inputElement = document.createElement('input');
        inputElement.type = 'file';
        inputElement.accept = '.drawio,.xml';
        inputElement.onchange = (event) => {
            const file = event.target.files[0];
            if (file) {
                const reader = new FileReader();
                reader.onload = (e) => {
                    try {
                        const xmlContent = e.target.result;
                        const parser = new DOMParser();
                        const xmlDoc = parser.parseFromString(xmlContent, 'text/xml');

                        const cells = xmlDoc.querySelectorAll('mxCell');

                        const tempNodes = [];
                        const tempEdges = [];

                        cells.forEach(cell => {
                            const id = cell.getAttribute('id');
                            if (id === '0' || id === '1') return; // skip root

                            const value = cell.getAttribute('value') || '';
                            const style = cell.getAttribute('style') || '';
                            const vertex = cell.getAttribute('vertex');
                            const edge = cell.getAttribute('edge');

                            const geometry = cell.querySelector('mxGeometry');
                            if (!geometry) return;

                            const x = parseFloat(geometry.getAttribute('x')) || 0;
                            const y = parseFloat(geometry.getAttribute('y')) || 0;
                            const width = parseFloat(geometry.getAttribute('width')) || 120;
                            const height = parseFloat(geometry.getAttribute('height')) || 80;

                            if (vertex) {
                                tempNodes.push({
                                    oldId: id,
                                    value,
                                    style,
                                    x,
                                    y,
                                    width,
                                    height,
                                    parent: cell.getAttribute('parent')
                                });
                            } else if (edge) {
                                tempEdges.push({
                                    oldId: id,
                                    value,
                                    style,
                                    source: cell.getAttribute('source'),
                                    target: cell.getAttribute('target')
                                });
                            }
                        });

                        const cellIdMap = new Map();
                        const importedNodes = [];

                        tempNodes.forEach(n => {
                            const newId = `imported-${Date.now()}-${Math.random().toString(36).substr(2, 9)}`;
                            cellIdMap.set(n.oldId, newId);

                            let nodeType = 'component';
                            if (n.style.includes('swimlane')) nodeType = 'container';
                            else if (n.style.includes('rhombus')) nodeType = 'diamond';
                            else if (n.style.includes('ellipse')) nodeType = 'circle';
                            else if (n.style.includes('hexagon')) nodeType = 'hexagon';
                            else if (n.style.includes('triangle')) nodeType = 'triangle';

                            const fillColorMatch = n.style.match(/fillColor=([^;]+)/);
                            const strokeColorMatch = n.style.match(/strokeColor=([^;]+)/);
                            const fillColor = fillColorMatch ? fillColorMatch[1] : '#ffffff';
                            const strokeColor = strokeColorMatch ? strokeColorMatch[1] : '#000000';

                            const [firstLine, ...restLines] = n.value.split('\n');
                            importedNodes.push({
                                id: newId,
                                type: nodeType,
                                position: { x: n.x, y: n.y },
                                data: {
                                    label: firstLine,
                                    color: fillColor,
                                    borderColor: strokeColor,
                                    icon: nodeType === 'container' ? '📦' : '🔹',
                                    description: restLines.join('\n'),
                                    onLabelChange: handleNodeLabelChange
                                },
                                style: {
                                    width: n.width,
                                    height: n.height,
                                    zIndex: nodeType === 'container' ? 1 : 10
                                },
                                draggable: true,
                                selectable: true,
                                zIndex: nodeType === 'container' ? 1 : 10,
                                __parentOldId: n.parent
                            });
                        });

                        importedNodes.forEach(node => {
                            if (node.__parentOldId && cellIdMap.has(node.__parentOldId)) {
                                node.parentNode = cellIdMap.get(node.__parentOldId);
                            }
                            delete node.__parentOldId;
                        });

                        const importedEdges = tempEdges.map(e => {
                            const strokeWidthMatch = e.style.match(/strokeWidth=([^;]+)/);
                            const strokeColorMatch = e.style.match(/strokeColor=([^;]+)/);
                            const strokeWidth = strokeWidthMatch ? parseInt(strokeWidthMatch[1]) : 2;
                            const strokeColor = strokeColorMatch ? strokeColorMatch[1] : '#000000';
                            const isDashed = e.style.includes('dashed=1');

                            return {
                                id: `imported-edge-${Date.now()}-${Math.random().toString(36).substr(2, 9)}`,
                                source: cellIdMap.get(e.source) || e.source,
                                target: cellIdMap.get(e.target) || e.target,
                                label: e.value,
                                type: 'smoothstep',
                                animated: false,
                                style: {
                                    strokeWidth,
                                    stroke: strokeColor,
                                    strokeDasharray: isDashed ? '5,5' : undefined,
                                    zIndex: 5
                                },
                                zIndex: 5,
                                data: { label: e.value, description: '' }
                            };
                        });

                        const nodeMap = Object.fromEntries(importedNodes.map(n => [n.id, n]));
                        const filteredEdges = [];
                        importedEdges.forEach(edge => {
                            const s = nodeMap[edge.source];
                            const t = nodeMap[edge.target];
                            if (s && t && s.type === 'container' && t.type === 'container') {
                                t.parentNode = s.id;
                                t.position = {
                                    x: t.position.x - s.position.x,
                                    y: t.position.y - s.position.y
                                };
                            } else {
                                filteredEdges.push(edge);
                            }
                        });

                        setNodes(importedNodes);
                        setEdges(filteredEdges);
                        saveToHistory();

                    } catch (error) {
                        console.error('Error importing draw.io XML:', error);
                        alert('Error importing draw.io file. Please check the file format.');
                    }
                };
                reader.readAsText(file);
            }
        };
        inputElement.click();
    }, [handleNodeLabelChange, saveToHistory]);

    // Convert to draw.io XML format using service layer
    const exportToDrawioXML = useCallback(async () => {
        if (!serviceFactory || !isServiceInitialized) {
            console.warn('Service layer not initialized, falling back to old method');
            return;
        }

        try {
            const diagramData = reactFlowToJson(nodes, edges);
            const result = await serviceFactory.exportDiagram(diagramData, 'drawio', {
                filename: 'architecture-diagram.drawio'
            });
            
            if (result.success) {
                const linkElement = document.createElement('a');
                linkElement.setAttribute('href', result.dataUri);
                linkElement.setAttribute('download', result.filename);
                linkElement.click();
            } else {
                console.error('Export failed:', result.error);
                alert('Export failed. Please try again.');
            }
        } catch (error) {
            console.error('Error exporting to Draw.io XML:', error);
            alert('Error exporting diagram. Please try again.');
        }
    }, [nodes, edges, serviceFactory, isServiceInitialized]);

    const importDiagram = useCallback(() => {
        const inputElement = document.createElement('input');
        inputElement.type = 'file';
        inputElement.accept = '.json';
        inputElement.onchange = (event) => {
            const file = event.target.files[0];
            if (file) {
                const reader = new FileReader();
                reader.onload = (e) => {
                    try {
                        const importedData = JSON.parse(e.target.result);
                        const { nodes: importedNodes, edges: importedEdges } = jsonToReactFlow(importedData);
                        
                        // Migrate edges to ensure waypoint functionality 
<<<<<<< HEAD
                        const migratedEdges = migrateEdgesToIntelligent(importedEdges, 'intelligent');
                        
                        // Apply auto-layout to nodes
                        const laidOut = autoLayoutNodes(importedNodes);
                        console.log('Laid out nodes:', laidOut);
                        
                        setNodes(laidOut);
=======
                        const migratedEdges = migrateEdgesToEnhanced(importedEdges);
                        applyAutoLayout(importedNodes);
>>>>>>> e85adf0f
                        setEdges(migratedEdges);
                        
                        // Update node internals after layout
                        laidOut.forEach(n => updateNodeInternals(n.id));
                        
                        saveToHistory();
                        
                        console.log('Import completed successfully');
                        console.log('Final nodes state:', laidOut);
                        console.log('Final edges state:', migratedEdges);
                    } catch (error) {
                        console.error('Error importing diagram:', error);
                        alert('Error importing diagram. Please check the file format.');
                    }
                };
                reader.readAsText(file);
            }
        };
        inputElement.click();
<<<<<<< HEAD
    }, [jsonToReactFlow, autoLayoutNodes, saveToHistory, migrateEdgesToIntelligent, updateNodeInternals]);
=======
    }, [jsonToReactFlow, applyAutoLayout, saveToHistory, migrateEdgesToEnhanced]);
>>>>>>> e85adf0f

    const importDiagramObject = useCallback(async (data) => {
        try {
            // Simple validation first
            if (!data || !data.containers || !data.nodes || !data.connections) {
                alert('Invalid diagram JSON structure');
                return;
            }
<<<<<<< HEAD
=======
            const { nodes: importedNodes, edges: importedEdges } = jsonToReactFlow(data);
            // Migrate edges to ensure waypoint functionality
            const migratedEdges = migrateEdgesToEnhanced(importedEdges);
            applyAutoLayout(importedNodes);
            setEdges(migratedEdges);
            saveToHistory();
            return;
        }

        try {
            // Validate the diagram data
            await serviceFactory.validateDiagram(data);
>>>>>>> e85adf0f
            
            console.log('Importing diagram with data:', data);
            
            // Convert to React Flow format
            const { nodes: importedNodes, edges: importedEdges } = jsonToReactFlow(data);
<<<<<<< HEAD
            
            console.log('Converted nodes:', importedNodes);
            console.log('Converted edges:', importedEdges);
            
            // Migrate edges to ensure proper routing
            const migratedEdges = migrateEdgesToIntelligent(importedEdges, 'intelligent');
            
            console.log('Migrated edges:', migratedEdges);
            
            // Apply auto-layout to nodes
            const laidOut = autoLayoutNodes(importedNodes);
            setNodes(laidOut);
=======
            // Migrate edges to ensure waypoint functionality
            const migratedEdges = migrateEdgesToEnhanced(importedEdges);
            applyAutoLayout(importedNodes);
>>>>>>> e85adf0f
            setEdges(migratedEdges);
            
            // Update node internals after layout
            laidOut.forEach(n => updateNodeInternals(n.id));
            
            // Save to history
            saveToHistory();
            
            console.log('Import completed successfully');
            
        } catch (error) {
            console.error('Import failed:', error);
            alert('Failed to import diagram: ' + error.message);
        }
<<<<<<< HEAD
    }, [jsonToReactFlow, autoLayoutNodes, saveToHistory, updateNodeInternals, migrateEdgesToIntelligent]);
=======
    }, [jsonToReactFlow, applyAutoLayout, saveToHistory, migrateEdgesToEnhanced, serviceFactory, isServiceInitialized]);
>>>>>>> e85adf0f


    const handleJsonPasteImport = useCallback((data) => {
        importDiagramObject(data);
        setJsonPasteModal({ isOpen: false, onConfirm: null });
    }, [importDiagramObject]);

    const validateJson = useCallback(async (data) => {
        if (!serviceFactory || !isServiceInitialized) {
            console.warn('Service layer not initialized, falling back to old method');
            // Simple validation fallback
            const valid = data && data.containers && data.nodes && data.connections;
            const errors = valid ? [] : ['Invalid diagram structure'];
            return { valid, errors };
        }

        try {
            // Validate the diagram data
            await serviceFactory.validateDiagram(data);
            return {
                valid: true,
                errors: []
            };
        } catch (error) {
            console.error('Error validating diagram:', error);
            return {
                valid: false,
                errors: [error.message]
            };
        }
    }, [serviceFactory, isServiceInitialized]);

    // Clean up timeout on unmount
    useEffect(() => {
        return () => {
            if (saveTimeoutRef.current) {
                clearTimeout(saveTimeoutRef.current);
            }
        };
    }, []);

    const newDiagram = useCallback(() => {
        showConfirmModal(
            'New Diagram',
            'Are you sure you want to create a new diagram? All unsaved changes will be lost.',
            () => {
                applyAutoLayout([]);
                setEdges([]);
                setSelectedElements({ nodes: [], edges: [] });
                saveToHistory();
            }
        );
    }, [applyAutoLayout, saveToHistory, showConfirmModal]);

    const saveDiagram = useCallback(() => {
        exportJSON();
    }, [exportJSON]);

    const saveAsDiagram = useCallback(() => {
        exportJSON();
    }, [exportJSON]);

    const openDiagram = useCallback(() => {
        importDiagram();
    }, [importDiagram]);

    // Image export helpers using service layer
    const exportImage = useCallback(async (type) => {
        if (!serviceFactory || !isServiceInitialized) {
            console.warn('Service layer not initialized, falling back to old method');
            if (!reactFlowWrapper.current) return;
            const renderer = reactFlowWrapper.current.querySelector('.react-flow__renderer') || reactFlowWrapper.current;
            const isDark = !!reactFlowWrapper.current.closest('.dark');
            const bounds = getDiagramBounds();
            const margin = 20;
            const width = bounds.width + margin * 2;
            const height = bounds.height + margin * 2;
            const common = {
                cacheBust: true,
                backgroundColor: isDark ? '#111111' : '#ffffff',
                width,
                height,
                style: {
                    width: `${width}px`,
                    height: `${height}px`,
                    transform: `translate(${-bounds.x + margin}px, ${-bounds.y + margin}px)`
                }
            };
            // Fallback image export not available without service layer
            console.error('Image export not available without service layer');
            alert('Image export not available. Please try again later.');
            return;
        }

        try {
            const diagramData = reactFlowToJson(nodes, edges);
            const result = await serviceFactory.exportDiagram(diagramData, type, {
                filename: `diagram.${type}`,
                backgroundColor: reactFlowWrapper.current?.closest('.dark') ? '#111111' : '#ffffff',
                margin: 20
            });
            
            if (result.success) {
                const link = document.createElement('a');
                link.download = result.filename;
                link.href = result.dataUri;
                link.click();
            } else {
                console.error('Image export failed:', result.error);
                alert('Image export failed. Please try again.');
            }
        } catch (error) {
            console.error('Error exporting image:', error);
            alert('Error exporting image. Please try again.');
        }
    }, [getDiagramBounds, serviceFactory, isServiceInitialized, nodes, edges]);

    const exportAsPNG = useCallback(() => exportImage("png"), [exportImage]);
    const exportAsJPG = useCallback(() => exportImage('jpg'), [exportImage]);
    const exportAsSVG = useCallback(() => exportImage('svg'), [exportImage]);

    const autoLayout = useCallback(() => {
        applyAutoLayout(nodes);
        saveToHistory();
    }, [nodes, saveToHistory, applyAutoLayout]);

    // Layout settings handlers
    const handleLayoutSettingsOpen = useCallback(() => {
        setLayoutSettingsOpen(true);
    }, []);

    const handleLayoutSettingsClose = useCallback(() => {
        setLayoutSettingsOpen(false);
    }, []);

    const handleLayoutChange = useCallback((algorithm) => {
        setCurrentLayoutAlgorithm(algorithm);
        const updatedNodes = applyLayoutAlgorithm([...nodes], algorithm);
        setNodes(updatedNodes);
        updateNodeInternals(updatedNodes.map(n => n.id));
        saveToHistory();
    }, [nodes, setNodes, updateNodeInternals, saveToHistory]);

    // Enhanced selection operations
    const selectAllElements = useCallback(() => {
        setSelectedElements({
            nodes: nodes,
            edges: edges
        });
    }, [nodes, edges]);

    const deselectAllElements = useCallback(() => {
        setSelectedElements({ nodes: [], edges: [] });
    }, []);

    const cutSelected = useCallback(() => {
        if (selectedElements.nodes.length > 0 || selectedElements.edges.length > 0) {
            copySelected();
            deleteSelected();
        }
    }, [selectedElements, copySelected, deleteSelected]);


    const linkSelectedNodes = useCallback(() => {
        if (selectedElements.nodes.length < 2) {
            return;
        }

        const containers = selectedElements.nodes.filter(n => n.type === 'container');

        let parent = containers[0] || selectedElements.nodes[0];
        const children = selectedElements.nodes.filter(n => n.id !== parent.id);

        setNodes((nds) => nds.map((node) => {
            const child = children.find(c => c.id === node.id);
            if (child) {
                const parentNode = nds.find(n => n.id === parent.id);
                const offset = parentNode ? {
                    x: node.position.x - parentNode.position.x,
                    y: node.position.y - parentNode.position.y
                } : node.position;
                return { ...node, parentNode: parent.id, position: offset };
            }
            return node;
        }));

        children.forEach(c => updateNodeInternals(c.id));
        updateNodeInternals(parent.id);
        saveToHistory();
    }, [selectedElements, saveToHistory, updateNodeInternals]);

    // Unlink selected nodes function
    const unlinkSelectedNodes = useCallback(() => {
        if (selectedElements.edges.length > 0) {
            const selectedEdgeIds = selectedElements.edges.map(edge => edge.id);
            setEdges(edges.filter(edge => !selectedEdgeIds.includes(edge.id)));
            saveToHistory();
        } else if (selectedElements.nodes.length > 0) {

            setNodes((nds) => nds.map((node) => {
                if (selectedElements.nodes.find(n => n.id === node.id) && node.parentNode) {
                    const parent = nds.find(n => n.id === node.parentNode);
                    const absPos = parent ? { x: node.position.x + parent.position.x, y: node.position.y + parent.position.y } : node.position;
                    return { ...node, parentNode: undefined, extent: undefined, position: absPos };
                }
                return node;
            }));

            selectedElements.nodes.forEach(n => updateNodeInternals(n.id));
            saveToHistory();
        }
    }, [selectedElements, edges, saveToHistory, updateNodeInternals]);

    // Enhanced copy function that includes linked elements
    const copySelectedWithLinks = useCallback(() => {
        if (selectedElements.nodes.length === 0) return;

        const collectIds = (ids, all = []) => {
            ids.forEach(id => {
                if (!all.includes(id)) {
                    all.push(id);
                    nodes.forEach(n => {
                        if (n.parentNode === id) {
                            collectIds([n.id], all);
                        }
                    });
                }
            });
            return all;
        };

        const selectedNodeIds = collectIds(selectedElements.nodes.map(n => n.id));

        const copiedNodes = nodes.filter(n => selectedNodeIds.includes(n.id));
        const connectedEdges = edges.filter(
            edge => selectedNodeIds.includes(edge.source) && selectedNodeIds.includes(edge.target)
        );

        setClipboardData({
            nodes: copiedNodes,
            edges: connectedEdges
        });

        // Optionally show a toast notification
        // toast.success(`Copied ${selectedElements.nodes.length} nodes and ${connectedEdges.length} connections`);
    }, [selectedElements, edges, nodes]);

    // Enhanced paste function that preserves links between pasted elements
    const pasteElementsWithLinks = useCallback(() => {
        if (!clipboardData || clipboardData.nodes.length === 0) return;

        // Create a mapping from old IDs to new IDs
        const idMapping = {};

        // Create new nodes with new IDs
        const newNodes = clipboardData.nodes.map(node => {
            const newId = `${node.type}-${Date.now()}-${Math.random().toString(36).substring(2, 9)}`;
            idMapping[node.id] = newId;

            return {
                ...node,
                id: newId,
                parentNode: node.parentNode ? (idMapping[node.parentNode] || node.parentNode) : undefined,
                position: {
                    x: node.position.x + 50,
                    y: node.position.y + 50
                },
                selected: false
            };
        });

        // Create new edges with updated source and target IDs
        const newEdges = clipboardData.edges.map(edge => {
            const newSource = idMapping[edge.source];
            const newTarget = idMapping[edge.target];

            // Only create edges if both source and target nodes were copied
            if (newSource && newTarget) {
                return {
                    ...edge,
                    id: `edge-${Date.now()}-${Math.random().toString(36).substring(2, 9)}`,
                    source: newSource,
                    target: newTarget,
                    selected: false
                };
            }
            return null;
        }).filter(Boolean); // Filter out null edges

        setNodes((nds) => [...nds, ...newNodes]);
        setEdges(edges => [...edges, ...newEdges]);
        saveToHistory();

        // Optionally show a toast notification
        // toast.success(`Pasted ${newNodes.length} nodes and ${newEdges.length} connections`);
    }, [clipboardData, saveToHistory]);

    // Update panel position when node is dragged
    useEffect(() => {
        if (!technicalDetailsPanelOpen || !selectedElementForTechnicalDetails) return;
        
        // Debounce position updates to reduce ResizeObserver calls
        const timer = setTimeout(() => {
            const node = nodes.find(n => n.id === selectedElementForTechnicalDetails.id);
            if (node && node.position) {
                // Get the React Flow wrapper
                const reactFlowWrapper = document.querySelector('.react-flow');
                if (!reactFlowWrapper) return;
                
                // Get the actual DOM element of the node
                const nodeElement = document.querySelector(`[data-id="${node.id}"]`);
                if (!nodeElement) return;
                
                const nodeRect = nodeElement.getBoundingClientRect();
                
                // Calculate panel position relative to the node in screen coordinates
                let x = nodeRect.right + 20; // 20px to the right of the node
                let y = nodeRect.top;
                
                // If panel would go off-screen, position it to the left
                if (x + 320 > window.innerWidth) {
                    x = nodeRect.left - 340; // 320px panel width + 20px gap
                }
                
                // Keep panel within viewport height
                if (y + 400 > window.innerHeight) {
                    y = window.innerHeight - 420;
                }
                if (y < 10) {
                    y = 10;
                }
                
                setPanelOffset({ x, y });
            }
        }, 100); // Increased delay to ensure DOM is ready and reduce ResizeObserver calls
        
        return () => clearTimeout(timer);
    }, [nodes, technicalDetailsPanelOpen, selectedElementForTechnicalDetails]);

    // Additional effect to handle React Flow viewport changes more robustly
    useEffect(() => {
        if (!technicalDetailsPanelOpen || !selectedElementForTechnicalDetails) return;
        
        const handleReactFlowViewportChange = () => {
            const node = nodes.find(n => n.id === selectedElementForTechnicalDetails.id);
            if (node && node.position) {
                const nodeElement = document.querySelector(`[data-id="${node.id}"]`);
                if (!nodeElement) return;
                
                const nodeRect = nodeElement.getBoundingClientRect();
                
                // Calculate panel position relative to the node
                let x = nodeRect.right + 20;
                let y = nodeRect.top;
                
                // If panel would go off-screen, position it to the left
                if (x + 320 > window.innerWidth) {
                    x = nodeRect.left - 340;
                }
                
                // Keep panel within viewport height
                if (y + 400 > window.innerHeight) {
                    y = window.innerHeight - 420;
                }
                if (y < 10) {
                    y = 10;
                }
                
                setPanelOffset({ x, y });
            }
        };
        
        // Use a more aggressive approach to catch all viewport changes
        const reactFlowWrapper = document.querySelector('.react-flow');
        if (reactFlowWrapper) {
            // Listen to all possible viewport change events
            const events = ['scroll', 'wheel', 'mousemove', 'mouseup', 'touchmove', 'touchend'];
            events.forEach(event => {
                reactFlowWrapper.addEventListener(event, handleReactFlowViewportChange, { passive: true });
            });
            
            // Also listen to the viewport element specifically
            const viewport = reactFlowWrapper.querySelector('.react-flow__viewport');
            if (viewport) {
                events.forEach(event => {
                    viewport.addEventListener(event, handleReactFlowViewportChange, { passive: true });
                });
            }
            
            return () => {
                events.forEach(event => {
                    reactFlowWrapper.removeEventListener(event, handleReactFlowViewportChange);
                    if (viewport) {
                        viewport.removeEventListener(event, handleReactFlowViewportChange);
                    }
                });
            };
        }
    }, [technicalDetailsPanelOpen, selectedElementForTechnicalDetails, nodes]);

    // New export modal handlers
    const openExportModal = useCallback(() => {
        setExportModal({ isOpen: true });
    }, []);

    const closeExportModal = useCallback(() => {
        setExportModal({ isOpen: false });
    }, []);

    // Get diagram data for export
    const getDiagramDataForExport = useCallback(() => {
        return {
            nodes,
            edges,
            containers: nodes.filter(node => node.type === 'container'),
            connections: edges,
            metadata: {
                name: 'Architecture Diagram',
                description: 'Exported architecture diagram',
                version: '1.0',
                exportDate: new Date().toISOString(),
                nodeCount: nodes.length,
                edgeCount: edges.length
            }
        };
    }, [nodes, edges]);

    return (
        <div className="architecture-diagram-editor h-full flex flex-col">

            
            {/* Modals */}
            <PromptModal
                isOpen={promptModal.isOpen}
                title={promptModal.title}
                message={promptModal.message}
                defaultValue={promptModal.defaultValue}
                onConfirm={promptModal.onConfirm}
                onCancel={() => setPromptModal(prev => ({ ...prev, isOpen: false }))}
            />
            <ConfirmModal
                isOpen={confirmModal.isOpen}
                title={confirmModal.title}
                message={confirmModal.message}
                onConfirm={confirmModal.onConfirm}
                onCancel={() => setConfirmModal(prev => ({ ...prev, isOpen: false }))}
            />
            <ContainerSelectorModal
                isOpen={containerSelectorModal.isOpen}
                title={containerSelectorModal.title}
                message={containerSelectorModal.message}
                containers={containerSelectorModal.containers}
                onSelect={containerSelectorModal.onSelect}
                onCancel={() => setContainerSelectorModal(prev => ({ ...prev, isOpen: false }))}
            />
            <ShapeSelectorModal
                isOpen={shapeSelectorModal.isOpen}
                onSelect={(shapeType) => {
                    setShapeSelectorModal({ isOpen: false });
                    addShapeNode(shapeType);
                }}
                onCancel={() => setShapeSelectorModal({ isOpen: false })}
            />

            {/* Context Menu Handler - Removed unused code to fix ESLint errors */}

            {/* Header */}
            <div className="flex flex-col bg-gray-100 dark:bg-gray-900 shadow z-10">
                <div className="flex items-center justify-between px-6 py-3 border-b border-gray-200 dark:border-gray-700">
                    <div className="flex items-center">
                        <h1 className="text-lg font-semibold text-gray-800 dark:text-gray-100 flex items-center gap-3 m-0">
                            <span className="text-xl">📊</span>
                            Architecture Diagram Editor
                        </h1>
                    </div>
                </div>

                <EnhancedMenuBar
                    // File operations
                    onNew={newDiagram}
                    onOpen={openDiagram}
                    onSave={saveDiagram}
                    onSaveAs={saveAsDiagram}
                    onImportJSON={importDiagram}
                    onImportJSONText={() => showJsonPasteModal(handleJsonPasteImport)}
                    onImportDrawio={importFromDrawioXML}
                    onExportJSON={exportJSON}
                    onExportDrawio={exportToDrawioXML}
                    onExportPNG={exportAsPNG}
                    onExportJPG={exportAsJPG}
                    onExportSVG={exportAsSVG}
                    onExportModal={openExportModal}

                    // Edit operations
                    onUndo={undo}
                    onRedo={redo}
                    onCut={cutSelected}
                    onCopy={copySelectedWithLinks} // Use enhanced copy function
                    onPaste={pasteElementsWithLinks} // Use enhanced paste function
                    onDelete={deleteSelected}
                    onSelectAll={selectAllElements}
                    onDeselectAll={deselectAllElements}

                    // Add operations
                    onAddContainer={addContainerNode}
                    onAddComponent={addComponentNode}
                    onAddShape={showShapeSelectorModal}
                    onToggleShapeLibrary={() => setShapeLibraryOpen(prev => !prev)}

                    // Link operations
                    onLinkNodes={linkSelectedNodes}
                    onUnlinkNodes={unlinkSelectedNodes}

                    onValidateJSON={showJsonValidatorModal}
                    onAutoLayout={autoLayout}
                    onLayoutSettings={handleLayoutSettingsOpen}

                    // State props
                    canUndo={history.past.length > 0}
                    canRedo={history.future.length > 0}
                    hasSelection={selectedElements.nodes.length > 0 || selectedElements.edges.length > 0}
                    hasClipboard={clipboardData !== null}
                    canLink={selectedElements.nodes.length >= 2}
                    onTogglePropertiesPanel={togglePropertyPanel}
                    onToggleStatsPanel={toggleStatsPanel}
                    onToggleTheme={onToggleTheme}
                    showThemeToggle={showThemeToggle}
                    onToggleMini={onToggleMini}
                    showMiniToggle={showMiniToggle}
                />

                {/* Quick Action Buttons */}
                <div className="flex items-center gap-2 p-2 bg-white/5 border-t border-white/10">
                    {/* Routing Mode Toggle */}
                    <button
                        className={`p-2 rounded flex items-center justify-center w-11 h-11 text-white border border-white/20 transition-all touch-manipulation hover:-translate-y-0.5 hover:shadow-md active:scale-95 ${
                            routingMode === 'intelligent' 
                                ? 'bg-green-500/80 hover:bg-green-500/90' 
                                : 'bg-blue-500/80 hover:bg-blue-500/90'
                        }`}
                        onClick={toggleRoutingMode}
                        title={`Routing: ${routingMode === 'intelligent' ? 'Intelligent (Auto)' : 'Manual (Adjustable)'}`}
                    >
                        {routingMode === 'intelligent' ? '🧠' : '✏️'}
                    </button>
                    {/* Convert All Edges Button */}
                    {edges.length > 0 && edges.some(e => e.type !== 'intelligent') && (
                        <button
                            className="p-2 rounded flex items-center justify-center w-11 h-11 text-white bg-purple-500/80 hover:bg-purple-500/90 border border-white/20 transition-all touch-manipulation hover:-translate-y-0.5 hover:shadow-md active:scale-95"
                            onClick={convertAllEdgesToIntelligent}
                            title="Convert all existing edges to intelligent routing"
                        >
                            🔄
                        </button>
                    )}
                    <button
                        className={`p-2 rounded flex items-center justify-center w-11 h-11 text-white bg-white/10 border border-white/20 transition-all touch-manipulation ${history.past.length === 0 ? 'opacity-50 cursor-not-allowed' : 'hover:bg-white/20 hover:-translate-y-0.5 hover:shadow-md active:scale-95'
                            }`}
                        onClick={undo}
                        disabled={history.past.length === 0}
                        title="Undo (Ctrl+Z)"
                    >
                        ↩️
                    </button>
                    <button
                        className={`p-2 rounded flex items-center justify-center w-11 h-11 text-white bg-white/10 border border-white/20 transition-all touch-manipulation ${history.future.length === 0 ? 'opacity-50 cursor-not-allowed' : 'hover:bg-white/20 hover:-translate-y-0.5 hover:shadow-md active:scale-95'
                            }`}
                        onClick={redo}
                        disabled={history.future.length === 0}
                        title="Redo (Ctrl+Shift+Z)"
                    >
                        ↪️
                    </button>
                    <div className="w-px h-6 bg-white/20 mx-1"></div>
                    <button
                        className={`p-2 rounded flex items-center justify-center w-11 h-11 text-white bg-white/10 border border-white/20 transition-all touch-manipulation ${selectedElements.nodes.length === 0 && selectedElements.edges.length === 0 ? 'opacity-50 cursor-not-allowed' : 'hover:bg-white/20 hover:-translate-y-0.5 hover:shadow-md active:scale-95'
                            }`}
                        onClick={copySelectedWithLinks}
                        disabled={selectedElements.nodes.length === 0 && selectedElements.edges.length === 0}
                        title="Copy (Ctrl+C)"
                    >
                        📋
                    </button>
                    <button
                        className={`p-2 rounded flex items-center justify-center w-11 h-11 text-white bg-white/10 border border-white/20 transition-all touch-manipulation ${!clipboardData ? 'opacity-50 cursor-not-allowed' : 'hover:bg-white/20 hover:-translate-y-0.5 hover:shadow-md active:scale-95'
                            }`}
                        onClick={pasteElementsWithLinks}
                        disabled={!clipboardData}
                        title="Paste (Ctrl+V)"
                    >
                        📄
                    </button>
                    <button
                        className={`p-2 rounded flex items-center justify-center w-11 h-11 border transition-colors touch-manipulation active:scale-95 ${panMode ? 'bg-indigo-600 text-white hover:bg-indigo-700 shadow-md' : 'bg-gray-100 text-gray-800 dark:bg-gray-800 dark:text-gray-100 border-gray-300 dark:border-gray-600 hover:bg-gray-200 dark:hover:bg-gray-700'}`}
                        onClick={togglePanMode}
                        title={panMode ? 'Selection Mode' : 'Pan Mode'}
                    >
                        <Move size={16} />
                    </button>
                    <button
                        className="p-2 rounded flex items-center justify-center w-11 h-11 border bg-gray-100 text-gray-800 dark:bg-gray-800 dark:text-gray-100 border-gray-300 dark:border-gray-600 transition-colors touch-manipulation hover:bg-gray-200 dark:hover:bg-gray-700 active:scale-95"
                        onClick={onToggleFullscreen}
                        title={isFullscreen ? 'Exit Fullscreen' : 'Fullscreen'}
                    >
                        {isFullscreen ? '🗗' : '🗖'}
                    </button>
                    {/* Replace the current Tech Details button with a modern toggle */}
                    <div className="flex items-center gap-2 ml-2">
                        <label className="flex items-center gap-2 cursor-pointer select-none tech-details-toggle">
                            <span className="text-xs font-medium text-gray-600 dark:text-gray-300">Tech Details</span>
                            <div className="relative inline-flex items-center">
                                <input
                                    type="checkbox"
                                    checked={technicalDetailsEnabled}
                                    onChange={() => setTechnicalDetailsEnabled(prev => !prev)}
                                    className="sr-only peer"
                                />
                                <div className="w-9 h-5 bg-gray-300 peer-focus:outline-none peer-focus:ring-2 peer-focus:ring-blue-300 dark:peer-focus:ring-blue-800 rounded-full peer dark:bg-gray-700 peer-checked:after:translate-x-full peer-checked:after:border-white after:content-[''] after:absolute after:top-[2px] after:left-[2px] after:bg-white after:border-gray-300 after:border after:rounded-full after:h-4 after:w-4 after:transition-all dark:border-gray-600 peer-checked:bg-blue-600"></div>
                            </div>
                        </label>
                    </div>
                </div>
            </div>

            {/* Main Editor */}
            <div
                className="flex-1 w-full h-full relative bg-white dark:bg-gray-800"
                ref={reactFlowWrapper}
                onContextMenu={handleContextMenu}
            >
                <ReactFlow
                    nodes={nodes}
                    edges={edges}
                    onNodesChange={handleNodesChange}
                    onEdgesChange={onEdgesChange}
                    onConnect={onConnect}
                    onConnectStart={onConnectStart}
                    onConnectEnd={onConnectEnd}
                    onSelectionChange={onSelectionChange}
                    onEdgeClick={onEdgeClick}
                    onEdgeUpdate={onEdgeUpdate}
                    onEdgeUpdateStart={onEdgeUpdateStart}
                    onEdgeUpdateEnd={onEdgeUpdateEnd}
                    onNodeDragStop={onNodeDragStop}
                    nodeTypes={nodeTypes}
                    edgeTypes={edgeTypes}
                    connectionMode="loose"
                    connectionLineStyle={{ stroke: '#2563eb', strokeWidth: 2 }}
                    fitView
                    snapToGrid={false}
                    defaultViewport={{ x: 0, y: 0, zoom: 1 }}
                    attributionPosition="bottom-right"
                    deleteKeyCode={null}
                    selectionOnDrag={!panMode}
                    panOnDrag={panMode ? [0, 1] : [1]}
                    selectionMode="partial"
                    minZoom={0.2}
                    maxZoom={2}
                    defaultEdgeOptions={defaultEdgeOptions}
                    elevateNodesOnSelect={true}
                    nodesDraggable={true}
                    nodesConnectable={true}
                    elementsSelectable={true}
                    zoomOnScroll={true}
                    zoomOnPinch={true}
                    panOnScroll={false}
                    preventScrolling={true}
                    onTouchStart={(e) => {
                        // Enhanced touch support for mobile devices
                        if (e.touches.length === 2) {
                            // Two finger touch - enable pan mode temporarily for better navigation
                            setPanMode(true);
                        }
                    }}
                    onTouchEnd={(e) => {
                        // Reset pan mode after touch interaction
                        if (e.touches.length === 0) {
                            // Could implement logic to restore previous pan mode state
                        }
                    }}
                    connectOnClick={true}  // Allow connections by clicking handles
                    onPaneContextMenu={handleContextMenu}
                    onNodeContextMenu={handleContextMenu}
                    onEdgeContextMenu={handleContextMenu}
                    onEdgeDoubleClick={onEdgeDoubleClick} // Add this line
                    isValidConnection={(connection) => {
                        // Allow all connections between different nodes
                        return connection.source !== connection.target;
                    }}
                >

                    <Controls className="bg-white/95 dark:bg-gray-800/95 rounded-lg shadow-lg backdrop-blur-md p-1" />
                    <Background color="#aaa" gap={16} />
                    <MiniMap
                        nodeStrokeWidth={3}
                        zoomable
                        pannable
                        className="bg-white/95 dark:bg-gray-800/95 rounded-lg shadow-lg backdrop-blur-md"
                    />


                    {/* Stats Panel */}
                    {statsPanelOpen && (
                        <Panel position="top-right" style={{ top: '110px', right: propertyPanelOpen ? '336px' : '16px' }}>
                            <div className="bg-white/98 dark:bg-gray-800/98 rounded-lg shadow-lg backdrop-blur-md border border-gray-100 dark:border-gray-700 overflow-hidden">
                                <div className="flex items-center justify-between px-4 py-3 bg-gray-50 dark:bg-gray-800 border-b border-gray-200 dark:border-gray-600 font-medium text-gray-700 dark:text-gray-200">
                                    <span>Diagram Statistics</span>
                                    <button
                                        className="p-1 hover:bg-white/10 rounded"
                                        onClick={() => setStatsPanelOpen(false)}
                                        title="Close"
                                    >
                                        <X size={14} />
                                    </button>
                                </div>
                                <div className="p-4">
                                    <div className="flex justify-between items-center mb-2 text-sm">
                                        <span className="text-gray-500 dark:text-gray-400 font-medium">Containers:</span>
                                        <span className="font-semibold text-gray-700 dark:text-gray-200 bg-gray-100 dark:bg-gray-700 px-2 py-1 rounded-full text-xs">
                                            {nodes.filter((node) => node.type === 'container').length}
                                        </span>
                                    </div>
                                    <div className="flex justify-between items-center mb-2 text-sm">
                                        <span className="text-gray-500 dark:text-gray-400 font-medium">Components:</span>
                                        <span className="font-semibold text-gray-700 dark:text-gray-200 bg-gray-100 dark:bg-gray-700 px-2 py-1 rounded-full text-xs">
                                            {nodes.filter((node) => node.type !== 'container').length}
                                        </span>
                                    </div>
                                    <div className="flex justify-between items-center mb-2 text-sm">
                                        <span className="text-gray-500 dark:text-gray-400 font-medium">Connections:</span>
                                        <span className="font-semibold text-gray-700 dark:text-gray-200 bg-gray-100 dark:bg-gray-700 px-2 py-1 rounded-full text-xs">
                                            {edges.length}
                                        </span>
                                    </div>
                                    <div className="flex justify-between items-center text-sm">
                                        <span className="text-gray-500 dark:text-gray-400 font-medium">Selected:</span>
                                        <span className="font-semibold text-gray-700 dark:text-gray-200 bg-gray-100 dark:bg-gray-700 px-2 py-1 rounded-full text-xs">
                                            {selectedElements.nodes.length + selectedElements.edges.length}
                                        </span>
                                    </div>
                                </div>
                            </div>
                        </Panel>
                    )}

                    {/* Universal Property Editor Panel */}
                    {propertyPanelOpen && (
                        <Panel
                            position={propertyPanelMinimized ? 'bottom-right' : 'top-right'}
                            style={propertyPanelMinimized ? { right: '16px', bottom: '16px' } : { top: '110px', right: '16px', bottom: '16px' }}
                        >
                            <TailwindPropertyEditor
                                selectedNode={selectedElements.nodes.length === 1 ? selectedElements.nodes[0] : null}
                                selectedEdge={selectedElements.edges.length === 1 ? selectedElements.edges[0] : null}
                                onElementPropertyChange={handleElementPropertyChange}
                                minimized={propertyPanelMinimized}
                                onToggleMinimized={togglePropertyPanelMinimized}
                                onClose={() => { setPropertyPanelOpen(false); setPropertyPanelMinimized(false); }}
                            />
                        </Panel>
                    )}
                </ReactFlow>
            </div>

            {/* Modals */}
            <PromptModal
                isOpen={promptModal.isOpen}
                title={promptModal.title}
                message={promptModal.message}
                defaultValue={promptModal.defaultValue}
                onConfirm={promptModal.onConfirm}
                onCancel={() => setPromptModal(prev => ({ ...prev, isOpen: false }))}
            />
            <ConfirmModal
                isOpen={confirmModal.isOpen}
                title={confirmModal.title}
                message={confirmModal.message}
                onConfirm={confirmModal.onConfirm}
                onCancel={() => setConfirmModal(prev => ({ ...prev, isOpen: false }))}
            />
            <ContainerSelectorModal
                isOpen={containerSelectorModal.isOpen}
                title={containerSelectorModal.title}
                message={containerSelectorModal.message}
                containers={containerSelectorModal.containers}
                onSelect={containerSelectorModal.onSelect}
                onCancel={() => setContainerSelectorModal(prev => ({ ...prev, isOpen: false }))}
            />
            <ShapeSelectorModal
                isOpen={shapeSelectorModal.isOpen}
                onSelect={(shapeType) => {
                    setShapeSelectorModal({ isOpen: false });
                    addShapeNode(shapeType);
                }}
                onCancel={() => setShapeSelectorModal({ isOpen: false })}
            />
            <JsonPasteModal
                isOpen={jsonPasteModal.isOpen}
                onConfirm={handleJsonPasteImport}
                onCancel={() => setJsonPasteModal({ isOpen: false, onConfirm: null })}
            />
            <JsonValidatorModal
                isOpen={jsonValidatorModal.isOpen}
                onValidate={validateJson}
                onClose={() => setJsonValidatorModal({ isOpen: false })}
            />
            
<<<<<<< HEAD
            {/* Layout Settings Panel */}
            <LayoutSettingsPanel
                nodes={nodes}
                setNodes={setNodes}
                isOpen={layoutSettingsOpen}
                onClose={handleLayoutSettingsClose}
                currentLayoutAlgorithm={currentLayoutAlgorithm}
                onLayoutChange={handleLayoutChange}
=======
            {/* Export Modal */}
            <ExportModal
                isOpen={exportModal.isOpen}
                onClose={closeExportModal}
                diagramData={getDiagramDataForExport()}
>>>>>>> e85adf0f
            />
            
            {/* Shape Library Panel */}
            <ShapeLibraryPanel
                isOpen={shapeLibraryOpen}
                onClose={() => setShapeLibraryOpen(false)}
                onShapeSelect={handleShapeSelect}
            />
            
            {/* Technical Details Panel */}
            <TechnicalDetailsPanel
                selectedElement={selectedElementForTechnicalDetails}
                isOpen={technicalDetailsPanelOpen}
                onClose={() => {
                    setTechnicalDetailsPanelOpen(false);
                    setSelectedElementForTechnicalDetails(null);
                }}
                position={panelOffset} // NEW
            />
            
            {/* Technical Details Tooltip - Removed unused component to fix ESLint errors */}
        </div>
    );

};

export default ArchitectureDiagramEditorContent;<|MERGE_RESOLUTION|>--- conflicted
+++ resolved
@@ -22,12 +22,8 @@
 import ContainerNode from '../nodes/ContainerNode';
 import ComponentNode from '../nodes/ComponentNode';
 import UniversalShapeNode from '../nodes/UniversalShapeNode';
-<<<<<<< HEAD
-import { AdjustableEdge, IntelligentOrthogonalEdge } from '../edges';
-=======
 import { DrawIoOrthogonalEdge } from '../edges';
 import OptimizedOrthogonalEdge from '../edges/OptimizedOrthogonalEdge';
->>>>>>> e85adf0f
 
 // Import modal components
 import PromptModal from '../modals/PromptModal';
@@ -42,16 +38,13 @@
 import TailwindPropertyEditor from './TailwindPropertyEditor';
 import TechnicalDetailsPanel from './TechnicalDetailsPanel';
 import ShapeLibraryPanel from './ShapeLibraryPanel';
-import LayoutSettingsPanel from './LayoutSettingsPanel';
 
 import EnhancedMenuBar from './EnhancedMenuBar';
-import { autoLayoutNodes, applyLayoutAlgorithm } from '../utils/autoLayout';
+import { autoLayoutNodes } from '../utils/autoLayout';
 
 // Import new service layer
 import { ServiceFactory } from '../../services/ServiceFactory';
 import enhancedEdgeManager from '../../services/EnhancedEdgeManager';
-
-// Remove competing connection services - stick with React Flow's built-in system
 
 
 
@@ -88,9 +81,6 @@
             } catch (error) {
                 console.error('Failed to initialize services:', error);
                 console.error('Error details:', error.stack);
-                // Don't throw - allow the app to work without service layer
-                setServiceFactory(null);
-                setIsServiceInitialized(false);
             }
         };
         initializeServices();
@@ -114,10 +104,6 @@
     const [selectedElementForTechnicalDetails, setSelectedElementForTechnicalDetails] = useState(null);
     const [technicalDetailsEnabled, setTechnicalDetailsEnabled] = useState(true); // NEW
     const [panelOffset, setPanelOffset] = useState({ x: 0, y: 0 }); // NEW
-    
-    // Layout settings state
-    const [layoutSettingsOpen, setLayoutSettingsOpen] = useState(false);
-    const [currentLayoutAlgorithm, setCurrentLayoutAlgorithm] = useState('hierarchical');
 
     const getDiagramBounds = useCallback(() => {
         if (nodes.length === 0) return { x: 0, y: 0, width: 0, height: 0 };
@@ -179,7 +165,6 @@
     );
 
     // Custom node types
-    // Memoized node types - moved outside component to prevent React Flow warning
     const nodeTypes = useMemo(() => ({
         diamond: DiamondNode,
         circle: CircleNode,
@@ -190,13 +175,7 @@
         universalShape: UniversalShapeNode,
     }), []);
 
-    // Memoized edge types - moved outside component to prevent React Flow warning
     const edgeTypes = useMemo(() => ({
-<<<<<<< HEAD
-        default: IntelligentOrthogonalEdge, // Default to intelligent routing
-        adjustable: AdjustableEdge,
-        intelligent: IntelligentOrthogonalEdge
-=======
         adjustable: OptimizedOrthogonalEdge,
         enhanced: OptimizedOrthogonalEdge,
         smart: OptimizedOrthogonalEdge,
@@ -205,7 +184,6 @@
         segment: OptimizedOrthogonalEdge,
         elbow: OptimizedOrthogonalEdge,
         straight: OptimizedOrthogonalEdge
->>>>>>> e85adf0f
     }), []);
 
     // Stable node label change handler
@@ -332,30 +310,15 @@
         // Convert nodes
         if (data.nodes) {
             data.nodes.forEach(node => {
-                // For child nodes, calculate position relative to parent container
-                let nodePosition = node.position;
-                if (node.parentContainer) {
-                    const parentContainer = data.containers?.find(c => c.id === node.parentContainer);
-                    if (parentContainer) {
-                        // Make position relative to parent container
-                        nodePosition = {
-                            x: node.position.x - parentContainer.position.x,
-                            y: node.position.y - parentContainer.position.y
-                        };
-                    }
-                }
-                
-                const reactFlowNode = {
+                reactFlowNodes.push({
                     id: node.id,
-                    type: node.type || 'component',
-                    position: nodePosition,
+                    type: 'component',
+                    position: node.position,
                     parentNode: node.parentContainer,
-                    extent: node.parentContainer ? 'parent' : undefined,
                     data: {
                         label: node.label,
                         color: node.color || '#E3F2FD',
                         borderColor: node.borderColor || '#90CAF9',
-                        textColor: node.textColor || '#000000',
                         icon: node.icon,
                         description: node.description,
                         onLabelChange: handleNodeLabelChange
@@ -368,16 +331,13 @@
                     draggable: true,
                     selectable: true,
                     zIndex: node.zIndex || 10
-                };
-                
-                reactFlowNodes.push(reactFlowNode);
+                });
             });
         }
 
-        // Convert connections (support both 'connections' and 'edges' for backward compatibility)
-        const connections = data.connections || data.edges || [];
-        if (connections.length > 0) {
-            connections.forEach(connection => {
+        // Convert connections
+        if (data.connections) {
+            data.connections.forEach(connection => {
                 // Convert old control points to waypoints and ensure we use adjustable edge type
                 let waypoints = [];
                 if (connection.waypoints) {
@@ -387,39 +347,15 @@
                     waypoints = [connection.control];
                 }
                 
-                // Ensure we have valid source and target handles
-                // If not specified, use intelligent defaults based on node types
-                let sourceHandle = connection.sourceHandle;
-                let targetHandle = connection.targetHandle;
-                
-                if (!sourceHandle) {
-                    // For containers and components, use center handles as defaults
-                    sourceHandle = 'right-source';
-                }
-                
-                if (!targetHandle) {
-                    targetHandle = 'left-target';
-                }
-                
-                // Use original type if specified, otherwise default to intelligent
-                const edgeType = connection.type || 'intelligent';
-                
-                const reactFlowEdge = {
+                reactFlowEdges.push({
                     id: connection.id,
                     source: connection.source,
                     target: connection.target,
-<<<<<<< HEAD
-                    sourceHandle: sourceHandle,
-                    targetHandle: targetHandle,
-                    type: edgeType, // Force intelligent type for all imported edges
-=======
                     type: 'enhanced', // Use enhanced type for Draw.io-style functionality
->>>>>>> e85adf0f
                     animated: connection.animated || false,
                     style: {
                         strokeWidth: connection.style?.strokeWidth || 2,
                         stroke: connection.style?.stroke || '#2563eb',
-                        strokeDasharray: connection.style?.strokeDasharray || 'none',
                         zIndex: connection.zIndex || 5
                     },
                     zIndex: connection.zIndex || 5,
@@ -429,51 +365,15 @@
                         label: connection.label,
                         description: connection.description || '',
                         waypoints: waypoints,
-                        intersection: connection.intersection || 'none',
-                        autoRouted: true,
-                        routingMode: 'intelligent',
-                        manuallyEdited: false
+                        intersection: connection.intersection || 'none'
                     }
-                };
-                
-                reactFlowEdges.push(reactFlowEdge);
+                });
             });
         }
 
-        // Summary: containers -> nodes, connections -> edges
-        
         return { nodes: reactFlowNodes, edges: reactFlowEdges };
     }, [handleNodeLabelChange]);
 
-<<<<<<< HEAD
-    // Migrate edges to ensure they have waypoint functionality
-    const migrateEdgesToIntelligent = useCallback((edges, targetRoutingMode = 'intelligent') => {
-        return edges.map(edge => {
-            // Ensure all edges use intelligent routing for optimal orthogonal paths
-            const migratedEdge = {
-                ...edge,
-                type: 'intelligent', // Always use intelligent routing
-                style: {
-                    ...edge.style,
-                    stroke: edge.style?.stroke || '#2563eb',
-                    strokeWidth: edge.style?.strokeWidth || 2,
-                    zIndex: 5
-                },
-                zIndex: 5,
-                markerEnd: edge.markerEnd || { type: 'arrow' },
-                data: {
-                    ...edge.data,
-                    label: edge.data?.label || '',
-                    description: edge.data?.description || '',
-                    intersection: edge.data?.intersection || 'none',
-                    waypoints: [], // Clear old waypoints to allow intelligent routing to recalculate
-                    autoRouted: true,
-                    routingMode: 'intelligent',
-                    manuallyEdited: false // Allow intelligent routing to recalculate
-                }
-            };
-            console.log('Migrated edge to intelligent routing:', migratedEdge);
-=======
     // Migrate edges to use enhanced orthogonal edge functionality  
     const migrateEdgesToEnhanced = useCallback((edges) => {
         return edges.map(edge => {
@@ -492,7 +392,6 @@
                     intersection: edge.data?.intersection || 'none'
                 }
             };
->>>>>>> e85adf0f
             return migratedEdge;
         });
     }, []);
@@ -513,21 +412,6 @@
         if (!isInitialized) {
             const config = initialDiagram || { containers: [], nodes: [], connections: [] };
             const { nodes: initialNodes, edges: initialEdges } = jsonToReactFlow(config);
-<<<<<<< HEAD
-            
-            // Migrate edges to ensure waypoint functionality
-            const migratedEdges = migrateEdgesToIntelligent(initialEdges, 'intelligent');
-            
-            // Apply auto-layout to nodes
-            const laidOut = autoLayoutNodes(initialNodes);
-            setNodes(laidOut);
-            setEdges(migratedEdges);
-            
-            // Update node internals after layout
-            laidOut.forEach(n => updateNodeInternals(n.id));
-            
-            // Set history
-=======
             // Migrate edges to ensure waypoint functionality - now use enhanced edges
             const enhancedEdges = initialEdges.map(edge => ({
                 ...edge,
@@ -536,20 +420,15 @@
             const laidOut = autoLayoutNodes(initialNodes);
             setNodes(laidOut);
             setEdges(enhancedEdges);
->>>>>>> e85adf0f
             setHistory({
                 past: [],
                 present: { nodes: laidOut, edges: enhancedEdges },
                 future: [],
             });
-            
+            laidOut.forEach(n => updateNodeInternals(n.id));
             setIsInitialized(true);
         }
-<<<<<<< HEAD
-    }, [isInitialized, jsonToReactFlow, initialDiagram, updateNodeInternals, migrateEdgesToIntelligent]);
-=======
     }, [isInitialized, jsonToReactFlow, initialDiagram, updateNodeInternals]);
->>>>>>> e85adf0f
 
     // Optimized save to history function
     const saveToHistory = useCallback(() => {
@@ -643,17 +522,8 @@
         setEdges((eds) => reconnectEdge(oldEdge, newConnection, eds));
     }, []);
 
-    // Use React Flow's built-in connection system
-
-    // Simple connection start handling
-    const onConnectStart = useCallback((event, params) => {
-        // Basic connection start logic
-    }, []);
-
-    // Simple connection end handling
-    const onConnectEnd = useCallback((event) => {
-        // Basic connection end logic
-    }, []);
+    const onConnectStart = useCallback(() => { }, []);
+    const onConnectEnd = useCallback(() => { }, []);
 
     const onEdgeDoubleClick = useCallback((event, edge) => {
         event.preventDefault(); // Prevent default browser behavior (e.g., text selection)
@@ -676,47 +546,54 @@
         saveToHistory();
     }, [screenToFlowPosition, setEdges, saveToHistory]);
 
-    // Routing mode state
-    const [routingMode, setRoutingMode] = useState('intelligent'); // 'intelligent' or 'manual'
-
-    // Default edge options for new connections
     const defaultEdgeOptions = useMemo(() => ({
-<<<<<<< HEAD
-        type: routingMode,
-        animated: false,
-        style: { strokeWidth: 2, stroke: '#2563eb' },
-=======
         type: 'enhanced',
         animated: true,
         style: { strokeWidth: 2, stroke: '#2563eb', strokeDasharray: '5 5' },
->>>>>>> e85adf0f
         data: { intersection: 'none' }
-    }), [routingMode]);
-
-    // Smart connection handling with routing mode selection
+    }), []);
+
+    // Handle new connections
     const onConnect = useCallback((params) => {
-        console.log('Connection params:', params);
-        
-        // Ensure we have valid source and target
-        if (!params.source || !params.target) {
-            console.error('Invalid connection params:', params);
-            return;
-        }
-        
+        const sourceNode = nodes.find(n => n.id === params.source);
+        const targetNode = nodes.find(n => n.id === params.target);
+
+        let defaultWaypoint = [];
+        if (sourceNode && targetNode) {
+            const sourceX = sourceNode.position.x + (sourceNode.width || 150) / 2;
+            const sourceY = sourceNode.position.y + (sourceNode.height || 80) / 2;
+            const targetX = targetNode.position.x + (targetNode.width || 150) / 2;
+            const targetY = targetNode.position.y + (targetNode.height || 80) / 2;
+            
+            // Create orthogonal waypoints for step-like routing
+            const midX = (sourceX + targetX) / 2;
+            const midY = (sourceY + targetY) / 2;
+            
+            // Create a simple L-shaped path (step routing)
+            if (Math.abs(sourceX - targetX) > Math.abs(sourceY - targetY)) {
+                // Horizontal routing preference
+                defaultWaypoint = [
+                    { x: midX, y: sourceY },
+                    { x: midX, y: targetY }
+                ];
+            } else {
+                // Vertical routing preference
+                defaultWaypoint = [
+                    { x: sourceX, y: midY },
+                    { x: targetX, y: midY }
+                ];
+            }
+        }
+
         const newEdge = {
             ...params,
-<<<<<<< HEAD
-            id: `edge-${Date.now()}-${Math.random().toString(36).substr(2, 9)}`,
-            type: 'intelligent', // Always use intelligent routing for new connections
-            animated: false,
-=======
             id: `edge-${Date.now()}`,
             type: 'enhanced',
             animated: true,
->>>>>>> e85adf0f
             style: {
                 strokeWidth: 2,
                 stroke: '#2563eb',
+                strokeDasharray: '5 5',
                 zIndex: 5
             },
             zIndex: 5,
@@ -725,50 +602,12 @@
                 label: '',
                 description: '',
                 intersection: 'none',
-                waypoints: [], // Start with empty waypoints for intelligent routing
-                autoRouted: true,
-                routingMode: 'intelligent',
-                manuallyEdited: false
+                waypoints: defaultWaypoint
             }
         };
-        
-        console.log('Creating new edge:', newEdge);
-        
-        // Use React Flow's built-in addEdge
         setEdges((eds) => addEdge(newEdge, eds));
         saveToHistory();
-    }, [saveToHistory]);
-
-    // Toggle routing mode
-    const toggleRoutingMode = useCallback(() => {
-        setRoutingMode(prev => prev === 'intelligent' ? 'adjustable' : 'intelligent');
-    }, []);
-
-    // Convert all existing edges to intelligent routing
-    const convertAllEdgesToIntelligent = useCallback(() => {
-        setEdges(currentEdges => {
-            const convertedEdges = currentEdges.map(edge => ({
-                ...edge,
-                type: 'intelligent',
-                data: {
-                    ...edge.data,
-                    autoRouted: true,
-                    routingMode: 'intelligent',
-                    manuallyEdited: false,
-                    waypoints: [] // Clear old waypoints to allow intelligent routing
-                }
-            }));
-            
-            console.log('Converted', currentEdges.length, 'edges to intelligent routing');
-            return convertedEdges;
-        });
-        
-        // Update routing mode to intelligent
-        setRoutingMode('intelligent');
-        saveToHistory();
-    }, [saveToHistory]);
-
-
+    }, [saveToHistory, nodes]);
 
 
 
@@ -882,45 +721,21 @@
     }, [selectedElements, saveToHistory]);
 
     const applyAutoLayout = useCallback(async (currentNodes) => {
-        try {
-            // Always try the old method first as a reliable fallback
+        if (!serviceFactory || !isServiceInitialized) {
+            console.warn('Service layer not initialized, falling back to old method');
             const laidOut = autoLayoutNodes(currentNodes);
             setNodes(laidOut);
             laidOut.forEach(n => updateNodeInternals(n.id));
+            return;
+        }
+
+        try {
+            const diagramData = reactFlowToJson(currentNodes, edges);
+            const result = await serviceFactory.layoutDiagram(diagramData, {
+                algorithm: 'default',
+                options: { spacing: 50 }
+            });
             
-<<<<<<< HEAD
-            // If service layer is available, try to optimize further
-            if (serviceFactory && isServiceInitialized) {
-                try {
-                    const diagramData = reactFlowToJson(laidOut, edges);
-                    const result = await serviceFactory.layoutDiagram(diagramData, {
-                        algorithm: 'default',
-                        options: { spacing: 50 }
-                    });
-                    
-                    if (result.success && result.diagramData) {
-                        const { nodes: optimizedNodes } = jsonToReactFlow(result.diagramData);
-                        setNodes(optimizedNodes);
-                        optimizedNodes.forEach(n => updateNodeInternals(n.id));
-                    }
-                } catch (serviceError) {
-                    console.warn('Service layer auto-layout failed, using basic layout:', serviceError);
-                    // Keep the basic layout that was already applied
-                }
-            }
-        } catch (error) {
-            console.error('Auto-layout failed:', error);
-            // Apply a simple grid layout as final fallback
-            const simpleLayout = currentNodes.map((node, index) => ({
-                ...node,
-                position: {
-                    x: 100 + (index % 3) * 200,
-                    y: 100 + Math.floor(index / 3) * 150
-                }
-            }));
-            setNodes(simpleLayout);
-            simpleLayout.forEach(n => updateNodeInternals(n.id));
-=======
             if (result && result.success) {
                 const { nodes: laidOutNodes } = jsonToReactFlow(result.diagramData);
                 setNodes(laidOutNodes);
@@ -939,9 +754,8 @@
             const laidOut = autoLayoutNodes(currentNodes);
             setNodes(laidOut);
             laidOut.forEach(n => updateNodeInternals(n.id));
->>>>>>> e85adf0f
-        }
-    }, [updateNodeInternals, serviceFactory, isServiceInitialized, edges, reactFlowToJson, jsonToReactFlow]);
+        }
+    }, [updateNodeInternals, serviceFactory, isServiceInitialized, edges]);
 
     // Add new container node
     const addContainerNode = useCallback(() => {
@@ -1570,30 +1384,11 @@
                     try {
                         const importedData = JSON.parse(e.target.result);
                         const { nodes: importedNodes, edges: importedEdges } = jsonToReactFlow(importedData);
-                        
                         // Migrate edges to ensure waypoint functionality 
-<<<<<<< HEAD
-                        const migratedEdges = migrateEdgesToIntelligent(importedEdges, 'intelligent');
-                        
-                        // Apply auto-layout to nodes
-                        const laidOut = autoLayoutNodes(importedNodes);
-                        console.log('Laid out nodes:', laidOut);
-                        
-                        setNodes(laidOut);
-=======
                         const migratedEdges = migrateEdgesToEnhanced(importedEdges);
                         applyAutoLayout(importedNodes);
->>>>>>> e85adf0f
                         setEdges(migratedEdges);
-                        
-                        // Update node internals after layout
-                        laidOut.forEach(n => updateNodeInternals(n.id));
-                        
                         saveToHistory();
-                        
-                        console.log('Import completed successfully');
-                        console.log('Final nodes state:', laidOut);
-                        console.log('Final edges state:', migratedEdges);
                     } catch (error) {
                         console.error('Error importing diagram:', error);
                         alert('Error importing diagram. Please check the file format.');
@@ -1603,21 +1398,16 @@
             }
         };
         inputElement.click();
-<<<<<<< HEAD
-    }, [jsonToReactFlow, autoLayoutNodes, saveToHistory, migrateEdgesToIntelligent, updateNodeInternals]);
-=======
     }, [jsonToReactFlow, applyAutoLayout, saveToHistory, migrateEdgesToEnhanced]);
->>>>>>> e85adf0f
 
     const importDiagramObject = useCallback(async (data) => {
-        try {
-            // Simple validation first
+        if (!serviceFactory || !isServiceInitialized) {
+            console.warn('Service layer not initialized, falling back to old method');
+            // Simple validation fallback
             if (!data || !data.containers || !data.nodes || !data.connections) {
-                alert('Invalid diagram JSON structure');
+                alert('Invalid diagram JSON');
                 return;
             }
-<<<<<<< HEAD
-=======
             const { nodes: importedNodes, edges: importedEdges } = jsonToReactFlow(data);
             // Migrate edges to ensure waypoint functionality
             const migratedEdges = migrateEdgesToEnhanced(importedEdges);
@@ -1630,49 +1420,19 @@
         try {
             // Validate the diagram data
             await serviceFactory.validateDiagram(data);
->>>>>>> e85adf0f
             
-            console.log('Importing diagram with data:', data);
-            
-            // Convert to React Flow format
+            // If validation passes, import the diagram
             const { nodes: importedNodes, edges: importedEdges } = jsonToReactFlow(data);
-<<<<<<< HEAD
-            
-            console.log('Converted nodes:', importedNodes);
-            console.log('Converted edges:', importedEdges);
-            
-            // Migrate edges to ensure proper routing
-            const migratedEdges = migrateEdgesToIntelligent(importedEdges, 'intelligent');
-            
-            console.log('Migrated edges:', migratedEdges);
-            
-            // Apply auto-layout to nodes
-            const laidOut = autoLayoutNodes(importedNodes);
-            setNodes(laidOut);
-=======
             // Migrate edges to ensure waypoint functionality
             const migratedEdges = migrateEdgesToEnhanced(importedEdges);
             applyAutoLayout(importedNodes);
->>>>>>> e85adf0f
             setEdges(migratedEdges);
-            
-            // Update node internals after layout
-            laidOut.forEach(n => updateNodeInternals(n.id));
-            
-            // Save to history
             saveToHistory();
-            
-            console.log('Import completed successfully');
-            
         } catch (error) {
-            console.error('Import failed:', error);
-            alert('Failed to import diagram: ' + error.message);
-        }
-<<<<<<< HEAD
-    }, [jsonToReactFlow, autoLayoutNodes, saveToHistory, updateNodeInternals, migrateEdgesToIntelligent]);
-=======
+            console.error('Error importing diagram:', error);
+            alert('Error importing diagram: ' + error.message);
+        }
     }, [jsonToReactFlow, applyAutoLayout, saveToHistory, migrateEdgesToEnhanced, serviceFactory, isServiceInitialized]);
->>>>>>> e85adf0f
 
 
     const handleJsonPasteImport = useCallback((data) => {
@@ -1798,23 +1558,6 @@
         applyAutoLayout(nodes);
         saveToHistory();
     }, [nodes, saveToHistory, applyAutoLayout]);
-
-    // Layout settings handlers
-    const handleLayoutSettingsOpen = useCallback(() => {
-        setLayoutSettingsOpen(true);
-    }, []);
-
-    const handleLayoutSettingsClose = useCallback(() => {
-        setLayoutSettingsOpen(false);
-    }, []);
-
-    const handleLayoutChange = useCallback((algorithm) => {
-        setCurrentLayoutAlgorithm(algorithm);
-        const updatedNodes = applyLayoutAlgorithm([...nodes], algorithm);
-        setNodes(updatedNodes);
-        updateNodeInternals(updatedNodes.map(n => n.id));
-        saveToHistory();
-    }, [nodes, setNodes, updateNodeInternals, saveToHistory]);
 
     // Enhanced selection operations
     const selectAllElements = useCallback(() => {
@@ -2188,7 +1931,6 @@
 
                     onValidateJSON={showJsonValidatorModal}
                     onAutoLayout={autoLayout}
-                    onLayoutSettings={handleLayoutSettingsOpen}
 
                     // State props
                     canUndo={history.past.length > 0}
@@ -2206,28 +1948,6 @@
 
                 {/* Quick Action Buttons */}
                 <div className="flex items-center gap-2 p-2 bg-white/5 border-t border-white/10">
-                    {/* Routing Mode Toggle */}
-                    <button
-                        className={`p-2 rounded flex items-center justify-center w-11 h-11 text-white border border-white/20 transition-all touch-manipulation hover:-translate-y-0.5 hover:shadow-md active:scale-95 ${
-                            routingMode === 'intelligent' 
-                                ? 'bg-green-500/80 hover:bg-green-500/90' 
-                                : 'bg-blue-500/80 hover:bg-blue-500/90'
-                        }`}
-                        onClick={toggleRoutingMode}
-                        title={`Routing: ${routingMode === 'intelligent' ? 'Intelligent (Auto)' : 'Manual (Adjustable)'}`}
-                    >
-                        {routingMode === 'intelligent' ? '🧠' : '✏️'}
-                    </button>
-                    {/* Convert All Edges Button */}
-                    {edges.length > 0 && edges.some(e => e.type !== 'intelligent') && (
-                        <button
-                            className="p-2 rounded flex items-center justify-center w-11 h-11 text-white bg-purple-500/80 hover:bg-purple-500/90 border border-white/20 transition-all touch-manipulation hover:-translate-y-0.5 hover:shadow-md active:scale-95"
-                            onClick={convertAllEdgesToIntelligent}
-                            title="Convert all existing edges to intelligent routing"
-                        >
-                            🔄
-                        </button>
-                    )}
                     <button
                         className={`p-2 rounded flex items-center justify-center w-11 h-11 text-white bg-white/10 border border-white/20 transition-all touch-manipulation ${history.past.length === 0 ? 'opacity-50 cursor-not-allowed' : 'hover:bg-white/20 hover:-translate-y-0.5 hover:shadow-md active:scale-95'
                             }`}
@@ -2319,7 +2039,7 @@
                     onNodeDragStop={onNodeDragStop}
                     nodeTypes={nodeTypes}
                     edgeTypes={edgeTypes}
-                    connectionMode="loose"
+                    connectionMode="loose"  // Changed from "strict" to "loose"
                     connectionLineStyle={{ stroke: '#2563eb', strokeWidth: 2 }}
                     fitView
                     snapToGrid={false}
@@ -2480,22 +2200,11 @@
                 onClose={() => setJsonValidatorModal({ isOpen: false })}
             />
             
-<<<<<<< HEAD
-            {/* Layout Settings Panel */}
-            <LayoutSettingsPanel
-                nodes={nodes}
-                setNodes={setNodes}
-                isOpen={layoutSettingsOpen}
-                onClose={handleLayoutSettingsClose}
-                currentLayoutAlgorithm={currentLayoutAlgorithm}
-                onLayoutChange={handleLayoutChange}
-=======
             {/* Export Modal */}
             <ExportModal
                 isOpen={exportModal.isOpen}
                 onClose={closeExportModal}
                 diagramData={getDiagramDataForExport()}
->>>>>>> e85adf0f
             />
             
             {/* Shape Library Panel */}
