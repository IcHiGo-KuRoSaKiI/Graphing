--- conflicted
+++ resolved
@@ -3,15 +3,9 @@
 export { LayoutService } from './LayoutService.js';
 export { ExportService } from './ExportService.js';
 export { TechnicalDetailsService } from './TechnicalDetailsService.js';
-<<<<<<< HEAD
-export { default as OrthogonalRouter } from './OrthogonalRouter.js';
-export { default as EdgeRoutingService } from './EdgeRoutingService.js';
-export { default as ConnectionService } from './ConnectionService.js'; 
-=======
 
 // Enhanced edge services
 export { default as EdgeWorkerService } from './EdgeWorkerService.js';
 export { default as LayoutAwareRoutingService } from './LayoutAwareRoutingService.js';
 export { default as EdgePerformanceMonitor } from './EdgePerformanceMonitor.js';
-export { default as EnhancedEdgeManager } from './EnhancedEdgeManager.js'; 
->>>>>>> e85adf0f
+export { default as EnhancedEdgeManager } from './EnhancedEdgeManager.js'; 